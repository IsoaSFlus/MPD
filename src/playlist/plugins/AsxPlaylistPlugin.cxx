--- conflicted
+++ resolved
@@ -41,12 +41,8 @@
 	 */
 	enum {
 		ROOT, ENTRY,
-<<<<<<< HEAD
+		TAG,
 	} state{ROOT};
-=======
-		TAG,
-	} state;
->>>>>>> c560ec8e
 
 	/**
 	 * The current tag within the "entry" element.  This is only
@@ -62,15 +58,7 @@
 
 	TagBuilder tag_builder;
 
-<<<<<<< HEAD
-	AsxParser() = default;
-=======
 	std::string value;
-
-	AsxParser()
-		:state(ROOT) {}
->>>>>>> c560ec8e
-
 };
 
 static constexpr struct tag_table asx_tag_elements[] = {
@@ -85,12 +73,8 @@
 asx_start_element(void *user_data, const XML_Char *element_name,
 		  const XML_Char **atts)
 {
-<<<<<<< HEAD
 	auto *parser = (AsxParser *)user_data;
-=======
-	AsxParser *parser = (AsxParser *)user_data;
 	parser->value.clear();
->>>>>>> c560ec8e
 
 	switch (parser->state) {
 	case AsxParser::ROOT:
