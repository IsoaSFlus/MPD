/*
 * Copyright 2003-2020 The Music Player Daemon Project
 * http://www.musicpd.org
 *
 * This program is free software; you can redistribute it and/or modify
 * it under the terms of the GNU General Public License as published by
 * the Free Software Foundation; either version 2 of the License, or
 * (at your option) any later version.
 *
 * This program is distributed in the hope that it will be useful,
 * but WITHOUT ANY WARRANTY; without even the implied warranty of
 * MERCHANTABILITY or FITNESS FOR A PARTICULAR PURPOSE.  See the
 * GNU General Public License for more details.
 *
 * You should have received a copy of the GNU General Public License along
 * with this program; if not, write to the Free Software Foundation, Inc.,
 * 51 Franklin Street, Fifth Floor, Boston, MA 02110-1301 USA.
 */

#include "config.h"
#include "CommandLine.hxx"
#include "GitVersion.hxx"
#include "ls.hxx"
#include "LogInit.hxx"
#include "Log.hxx"
#include "config/File.hxx"
#include "decoder/DecoderList.hxx"
#include "decoder/DecoderPlugin.hxx"
#include "output/Registry.hxx"
#include "output/OutputPlugin.hxx"
#include "input/Registry.hxx"
#include "input/InputPlugin.hxx"
#include "playlist/PlaylistRegistry.hxx"
#include "playlist/PlaylistPlugin.hxx"
#include "fs/AllocatedPath.hxx"
#include "fs/NarrowPath.hxx"
#include "fs/Traits.hxx"
#include "fs/FileSystem.hxx"
#include "fs/StandardDirectory.hxx"
<<<<<<< HEAD
=======
#include "system/Error.hxx"
#include "util/RuntimeError.hxx"
>>>>>>> 5ccfcffc
#include "util/Domain.hxx"
#include "util/OptionDef.hxx"
#include "util/OptionParser.hxx"

#ifdef _WIN32
#include "system/Error.hxx"
#endif

#ifdef ENABLE_DATABASE
#include "db/Registry.hxx"
#include "db/DatabasePlugin.hxx"
#include "storage/Registry.hxx"
#include "storage/StoragePlugin.hxx"
#endif

#ifdef ENABLE_NEIGHBOR_PLUGINS
#include "neighbor/Registry.hxx"
#include "neighbor/NeighborPlugin.hxx"
#endif

#ifdef ENABLE_ENCODER
#include "encoder/EncoderList.hxx"
#include "encoder/EncoderPlugin.hxx"
#endif

#ifdef ENABLE_ARCHIVE
#include "archive/ArchiveList.hxx"
#include "archive/ArchivePlugin.hxx"
#endif

namespace {
#ifdef _WIN32
constexpr auto CONFIG_FILE_LOCATION = Path::FromFS(PATH_LITERAL("mpd\\mpd.conf"));
constexpr auto APP_CONFIG_FILE_LOCATION = Path::FromFS(PATH_LITERAL("conf\\mpd.conf"));
#else
constexpr auto USER_CONFIG_FILE_LOCATION1 = Path::FromFS(PATH_LITERAL(".mpdconf"));
constexpr auto USER_CONFIG_FILE_LOCATION2 = Path::FromFS(PATH_LITERAL(".mpd/mpd.conf"));
constexpr auto USER_CONFIG_FILE_LOCATION_XDG = Path::FromFS(PATH_LITERAL("mpd/mpd.conf"));
#endif
} // namespace

enum Option {
	OPTION_KILL,
	OPTION_NO_CONFIG,
	OPTION_NO_DAEMON,
	OPTION_STDOUT,
	OPTION_STDERR,
	OPTION_VERBOSE,
	OPTION_VERSION,
	OPTION_HELP,
	OPTION_HELP2,
};

static constexpr OptionDef option_defs[] = {
	{"kill", "kill the currently running mpd session"},
	{"no-config", "don't read from config"},
	{"no-daemon", "don't detach from console"},
	{"stdout", nullptr}, // hidden, compatibility with old versions
	{"stderr", "print messages to stderr"},
	{"verbose", 'v', "verbose logging"},
	{"version", 'V', "print version number"},
	{"help", 'h', "show help options"},
	{nullptr, '?', nullptr}, // hidden, standard alias for --help
};

static constexpr Domain cmdline_domain("cmdline");

[[noreturn]]
static void version()
{
	printf("Music Player Daemon " VERSION " (%s)"
	       "\n"
	       "Copyright 2003-2007 Warren Dukes <warren.dukes@gmail.com>\n"
	       "Copyright 2008-2018 Max Kellermann <max.kellermann@gmail.com>\n"
	       "This is free software; see the source for copying conditions.  There is NO\n"
	       "warranty; not even MERCHANTABILITY or FITNESS FOR A PARTICULAR PURPOSE.\n",
	       GIT_VERSION);

#ifdef ENABLE_DATABASE
	printf("\n"
	       "Database plugins:\n");

	for (auto i = database_plugins; *i != nullptr; ++i)
		printf(" %s", (*i)->name);

	printf("\n\n"
	       "Storage plugins:\n");

	for (auto i = storage_plugins; *i != nullptr; ++i)
		printf(" %s", (*i)->name);

	printf("\n");
#endif

#ifdef ENABLE_NEIGHBOR_PLUGINS
	printf("\n"
	       "Neighbor plugins:\n");
	for (auto i = neighbor_plugins; *i != nullptr; ++i)
		printf(" %s", (*i)->name);

#endif

	printf("\n"
	       "\n"
	       "Decoders plugins:\n");

	decoder_plugins_for_each([](const DecoderPlugin &plugin){
			printf(" [%s]", plugin.name);

			const char *const*suffixes = plugin.suffixes;
			if (suffixes != nullptr)
				for (; *suffixes != nullptr; ++suffixes)
					printf(" %s", *suffixes);

			printf("\n");
		});

	printf("\n"
	       "Filters:\n"
#ifdef ENABLE_LIBSAMPLERATE
	       " libsamplerate"
#endif
#ifdef ENABLE_SOXR
	       " soxr"
#endif
	       "\n\n"
	       "Tag plugins:\n"
#ifdef ENABLE_ID3TAG
	       " id3tag"
#endif
	       "\n\n"
	       "Output plugins:\n");
	audio_output_plugins_for_each(plugin)
		printf(" %s", plugin->name);
	printf("\n"

#ifdef ENABLE_ENCODER
	       "\n"
	       "Encoder plugins:\n");
	encoder_plugins_for_each(plugin)
		printf(" %s", plugin->name);
	printf("\n"
#endif

#ifdef ENABLE_ARCHIVE
	       "\n"
	       "Archive plugins:\n");
	archive_plugins_for_each(plugin) {
		printf(" [%s]", plugin->name);

		const char *const*suffixes = plugin->suffixes;
		if (suffixes != nullptr)
			for (; *suffixes != nullptr; ++suffixes)
				printf(" %s", *suffixes);

		printf("\n");
	}

	printf(""
#endif

	       "\n"
	       "Input plugins:\n"
	       " file"
#ifdef ENABLE_ARCHIVE
	       " archive"
#endif
	       );
	input_plugins_for_each(plugin)
		printf(" %s", plugin->name);

	printf("\n\n"
	       "Playlist plugins:\n");
	playlist_plugins_for_each(plugin)
		printf(" %s", plugin->name);

	printf("\n\n"
	       "Protocols:\n");
	print_supported_uri_schemes_to_fp(stdout);

	printf("\n"
	       "Other features:\n"
#ifdef HAVE_AVAHI
	       " avahi"
#endif
#ifdef ENABLE_DBUS
	       " dbus"
#endif
#ifdef ENABLE_UDISKS
	       " udisks"
#endif
#ifdef USE_EPOLL
	       " epoll"
#endif
#ifdef HAVE_ICONV
	       " iconv"
#endif
#ifdef HAVE_ICU
	       " icu"
#endif
#ifdef ENABLE_INOTIFY
	       " inotify"
#endif
#ifdef HAVE_IPV6
	       " ipv6"
#endif
#ifdef ENABLE_SYSTEMD_DAEMON
	       " systemd"
#endif
#ifdef HAVE_TCP
	       " tcp"
#endif
#ifdef HAVE_UN
	       " un"
#endif
	       "\n");

	std::exit(EXIT_SUCCESS);
}

static void PrintOption(const OptionDef &opt)
{
	if (opt.HasShortOption())
		printf("  -%c, --%-12s%s\n",
		       opt.GetShortOption(),
		       opt.GetLongOption(),
		       opt.GetDescription());
	else
		printf("  --%-16s%s\n",
		       opt.GetLongOption(),
		       opt.GetDescription());
}

[[noreturn]]
static void help()
{
	printf("Usage:\n"
	       "  mpd [OPTION...] [path/to/mpd.conf]\n"
	       "\n"
	       "Music Player Daemon - a daemon for playing music.\n"
	       "\n"
	       "Options:\n");

	for (const auto &i : option_defs)
		if(i.HasDescription()) // hide hidden options from help print
			PrintOption(i);

	std::exit(EXIT_SUCCESS);
}

class ConfigLoader
{
	ConfigData &config;

public:
	explicit ConfigLoader(ConfigData &_config) noexcept
		:config(_config) {}

	bool TryFile(Path path);
	bool TryFile(const AllocatedPath &base_path, Path path);
};

bool ConfigLoader::TryFile(Path path)
{
	if (FileExists(path)) {
		ReadConfigFile(config, path);
		return true;
	}
	return false;
}

bool ConfigLoader::TryFile(const AllocatedPath &base_path, Path path)
{
	if (base_path.IsNull())
		return false;
	auto full_path = base_path / path;
	return TryFile(full_path);
}

void
ParseCommandLine(int argc, char **argv, struct options &options,
		 ConfigData &config)
{
	bool use_config_file = true;

	// First pass: handle command line options
	OptionParser parser(option_defs, argc, argv);
	while (auto o = parser.Next()) {
		switch (Option(o.index)) {
		case OPTION_KILL:
			options.kill = true;
			break;

		case OPTION_NO_CONFIG:
			use_config_file = false;
			break;

		case OPTION_NO_DAEMON:
			options.daemon = false;
			break;

		case OPTION_STDOUT:
		case OPTION_STDERR:
			options.log_stderr = true;
			break;

		case OPTION_VERBOSE:
			options.verbose = true;
			break;

		case OPTION_VERSION:
			version();

		case OPTION_HELP:
		case OPTION_HELP2:
			help();
		}
	}

	/* initialize the logging library, so the configuration file
	   parser can use it already */
	log_early_init(options.verbose);

	if (!use_config_file) {
		LogDebug(cmdline_domain,
			 "Ignoring config, using daemon defaults");
		return;
	}

	// Second pass: find non-option parameters (i.e. config file)
	const char *config_file = nullptr;
	for (const char *i : parser.GetRemaining()) {
		if (config_file == nullptr) {
			config_file = i;
			continue;
		}

		throw std::runtime_error("too many arguments");
	}

	if (config_file != nullptr) {
		/* use specified configuration file */
<<<<<<< HEAD
#ifdef _UNICODE
		wchar_t buffer[MAX_PATH];
		auto result = MultiByteToWideChar(CP_ACP, 0, config_file, -1,
						  buffer, std::size(buffer));
		if (result <= 0)
			throw MakeLastError("MultiByteToWideChar() failed");

		ReadConfigFile(config, Path::FromFS(buffer));
#else
		ReadConfigFile(config, Path::FromFS(config_file));
#endif
=======
		ReadConfigFile(config, FromNarrowPath(config_file));
>>>>>>> 5ccfcffc
		return;
	}

	/* use default configuration file path */

	ConfigLoader loader(config);

	bool found =
#ifdef _WIN32
		loader.TryFile(GetUserConfigDir(), CONFIG_FILE_LOCATION) ||
		loader.TryFile(GetSystemConfigDir(), CONFIG_FILE_LOCATION) ||
		loader.TryFile(GetAppBaseDir(), APP_CONFIG_FILE_LOCATION);
#else
		loader.TryFile(GetUserConfigDir(),
			       USER_CONFIG_FILE_LOCATION_XDG) ||
		loader.TryFile(GetHomeDir(), USER_CONFIG_FILE_LOCATION1) ||
		loader.TryFile(GetHomeDir(), USER_CONFIG_FILE_LOCATION2) ||
		loader.TryFile(Path::FromFS(SYSTEM_CONFIG_FILE_LOCATION));
#endif
	if (!found)
		throw std::runtime_error("No configuration file found");
}<|MERGE_RESOLUTION|>--- conflicted
+++ resolved
@@ -37,11 +37,6 @@
 #include "fs/Traits.hxx"
 #include "fs/FileSystem.hxx"
 #include "fs/StandardDirectory.hxx"
-<<<<<<< HEAD
-=======
-#include "system/Error.hxx"
-#include "util/RuntimeError.hxx"
->>>>>>> 5ccfcffc
 #include "util/Domain.hxx"
 #include "util/OptionDef.hxx"
 #include "util/OptionParser.hxx"
@@ -384,21 +379,7 @@
 
 	if (config_file != nullptr) {
 		/* use specified configuration file */
-<<<<<<< HEAD
-#ifdef _UNICODE
-		wchar_t buffer[MAX_PATH];
-		auto result = MultiByteToWideChar(CP_ACP, 0, config_file, -1,
-						  buffer, std::size(buffer));
-		if (result <= 0)
-			throw MakeLastError("MultiByteToWideChar() failed");
-
-		ReadConfigFile(config, Path::FromFS(buffer));
-#else
-		ReadConfigFile(config, Path::FromFS(config_file));
-#endif
-=======
 		ReadConfigFile(config, FromNarrowPath(config_file));
->>>>>>> 5ccfcffc
 		return;
 	}
 
