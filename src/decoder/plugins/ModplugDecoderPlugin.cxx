/*
 * Copyright 2003-2020 The Music Player Daemon Project
 * http://www.musicpd.org
 *
 * This program is free software; you can redistribute it and/or modify
 * it under the terms of the GNU General Public License as published by
 * the Free Software Foundation; either version 2 of the License, or
 * (at your option) any later version.
 *
 * This program is distributed in the hope that it will be useful,
 * but WITHOUT ANY WARRANTY; without even the implied warranty of
 * MERCHANTABILITY or FITNESS FOR A PARTICULAR PURPOSE.  See the
 * GNU General Public License for more details.
 *
 * You should have received a copy of the GNU General Public License along
 * with this program; if not, write to the Free Software Foundation, Inc.,
 * 51 Franklin Street, Fifth Floor, Boston, MA 02110-1301 USA.
 */

#include "ModplugDecoderPlugin.hxx"
#include "../DecoderAPI.hxx"
#include "input/InputStream.hxx"
#include "tag/Handler.hxx"
#include "util/WritableBuffer.hxx"
#include "util/Domain.hxx"
#include "util/RuntimeError.hxx"
#include "util/StringView.hxx"
#include "Log.hxx"

#ifdef _WIN32
/* assume ModPlug is built as static library on Windows; without
   this, linking to the static library would fail */
#define MODPLUG_STATIC
#endif

<<<<<<< HEAD
#include <cassert>
=======
#include <libmodplug/modplug.h>

#include <assert.h>
>>>>>>> 30d97fe8

static constexpr Domain modplug_domain("modplug");

static constexpr size_t MODPLUG_FRAME_SIZE = 4096;
static constexpr size_t MODPLUG_PREALLOC_BLOCK = 256 * 1024;
static constexpr offset_type MODPLUG_FILE_LIMIT = 100 * 1024 * 1024;

static int modplug_loop_count;

static bool
modplug_decoder_init(const ConfigBlock &block)
{
	modplug_loop_count = block.GetBlockValue("loop_count", 0);
	if (modplug_loop_count < -1)
		throw FormatRuntimeError("Invalid loop count in line %d: %i",
					 block.line, modplug_loop_count);

	return true;
}

static WritableBuffer<uint8_t>
mod_loadfile(DecoderClient *client, InputStream &is)
{
	//known/unknown size, preallocate array, lets read in chunks

	const bool is_stream = !is.KnownSize();

	WritableBuffer<uint8_t> buffer;
	if (is_stream)
		buffer.size = MODPLUG_PREALLOC_BLOCK;
	else {
		const auto size = is.GetSize();

		if (size == 0) {
			LogWarning(modplug_domain, "file is empty");
			return nullptr;
		}

		if (size > MODPLUG_FILE_LIMIT) {
			LogWarning(modplug_domain, "file too large");
			return nullptr;
		}

		buffer.size = size;
	}

	buffer.data = new uint8_t[buffer.size];

	uint8_t *const end = buffer.end();
	uint8_t *p = buffer.begin();

	while (true) {
		size_t ret = decoder_read(client, is, p, end - p);
		if (ret == 0) {
			if (is.LockIsEOF())
				/* end of file */
				break;

			/* I/O error - skip this song */
			delete[] buffer.data;
			buffer.data = nullptr;
			return buffer;
		}

		p += ret;
		if (p == end) {
			if (!is_stream)
				break;

			LogWarning(modplug_domain, "stream too large");
			delete[] buffer.data;
			buffer.data = nullptr;
			return buffer;
		}
	}

	buffer.size = p - buffer.data;
	return buffer;
}

static ModPlugFile *
LoadModPlugFile(DecoderClient *client, InputStream &is)
{
	const auto buffer = mod_loadfile(client, is);
	if (buffer.IsNull()) {
		LogWarning(modplug_domain, "could not load stream");
		return nullptr;
	}

	ModPlugFile *f = ModPlug_Load(buffer.data, buffer.size);
	delete[] buffer.data;
	return f;
}

static void
mod_decode(DecoderClient &client, InputStream &is)
{
	ModPlug_Settings settings;
	int ret;
	char audio_buffer[MODPLUG_FRAME_SIZE];

	ModPlug_GetSettings(&settings);
	/* alter setting */
	settings.mResamplingMode = MODPLUG_RESAMPLE_FIR; /* RESAMP */
	settings.mChannels = 2;
	settings.mBits = 16;
	settings.mFrequency = 44100;
	settings.mLoopCount = modplug_loop_count;
	/* insert more setting changes here */
	ModPlug_SetSettings(&settings);

	ModPlugFile *f = LoadModPlugFile(&client, is);
	if (f == nullptr) {
		LogWarning(modplug_domain, "could not decode stream");
		return;
	}

	static constexpr AudioFormat audio_format(44100, SampleFormat::S16, 2);
	assert(audio_format.IsValid());

	client.Ready(audio_format, is.IsSeekable(),
		     SongTime::FromMS(ModPlug_GetLength(f)));

	DecoderCommand cmd;
	do {
		ret = ModPlug_Read(f, audio_buffer, MODPLUG_FRAME_SIZE);
		if (ret <= 0)
			break;

		cmd = client.SubmitData(nullptr,
					audio_buffer, ret,
					0);

		if (cmd == DecoderCommand::SEEK) {
			ModPlug_Seek(f, client.GetSeekTime().ToMS());
			client.CommandFinished();
		}

	} while (cmd != DecoderCommand::STOP);

	ModPlug_Unload(f);
}

static bool
modplug_scan_stream(InputStream &is, TagHandler &handler) noexcept
{
	ModPlugFile *f = LoadModPlugFile(nullptr, is);
	if (f == nullptr)
		return false;

	handler.OnDuration(SongTime::FromMS(ModPlug_GetLength(f)));

	const char *title = ModPlug_GetName(f);
	if (title != nullptr)
		handler.OnTag(TAG_TITLE, title);

	ModPlug_Unload(f);

	return true;
}

static const char *const mod_suffixes[] = {
	"669", "amf", "ams", "dbm", "dfm", "dsm", "far", "it",
	"med", "mdl", "mod", "mtm", "mt2", "okt", "s3m", "stm",
	"ult", "umx", "xm",
	nullptr
};

constexpr DecoderPlugin modplug_decoder_plugin =
	DecoderPlugin("modplug", mod_decode, modplug_scan_stream)
	.WithInit(modplug_decoder_init)
	.WithSuffixes(mod_suffixes);<|MERGE_RESOLUTION|>--- conflicted
+++ resolved
@@ -33,13 +33,9 @@
 #define MODPLUG_STATIC
 #endif
 
-<<<<<<< HEAD
+#include <libmodplug/modplug.h>
+
 #include <cassert>
-=======
-#include <libmodplug/modplug.h>
-
-#include <assert.h>
->>>>>>> 30d97fe8
 
 static constexpr Domain modplug_domain("modplug");
 
