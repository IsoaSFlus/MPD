/*
 * Copyright 2003-2018 The Music Player Daemon Project
 * http://www.musicpd.org
 *
 * This program is free software; you can redistribute it and/or modify
 * it under the terms of the GNU General Public License as published by
 * the Free Software Foundation; either version 2 of the License, or
 * (at your option) any later version.
 *
 * This program is distributed in the hope that it will be useful,
 * but WITHOUT ANY WARRANTY; without even the implied warranty of
 * MERCHANTABILITY or FITNESS FOR A PARTICULAR PURPOSE.  See the
 * GNU General Public License for more details.
 *
 * You should have received a copy of the GNU General Public License along
 * with this program; if not, write to the Free Software Foundation, Inc.,
 * 51 Franklin Street, Fifth Floor, Boston, MA 02110-1301 USA.
 */

#ifndef MPD_DB_PRINT_H
#define MPD_DB_PRINT_H

<<<<<<< HEAD
#include <stdint.h>
=======
#include "tag/TagType.h"
>>>>>>> db27bb76

enum TagType : uint8_t;
class TagMask;
class SongFilter;
struct DatabaseSelection;
struct RangeArg;
struct Partition;
class Response;

/**
 * @param full print attributes/tags
 * @param base print only base name of songs/directories?
 */
void
db_selection_print(Response &r, Partition &partition,
		   const DatabaseSelection &selection,
		   bool full, bool base);

void
PrintSongUris(Response &r, Partition &partition,
	      const SongFilter *filter);

void
PrintUniqueTags(Response &r, Partition &partition,
<<<<<<< HEAD
		TagType type, TagMask group_mask,
=======
		unsigned type, TagType group,
>>>>>>> db27bb76
		const SongFilter *filter);

#endif<|MERGE_RESOLUTION|>--- conflicted
+++ resolved
@@ -20,11 +20,7 @@
 #ifndef MPD_DB_PRINT_H
 #define MPD_DB_PRINT_H
 
-<<<<<<< HEAD
 #include <stdint.h>
-=======
-#include "tag/TagType.h"
->>>>>>> db27bb76
 
 enum TagType : uint8_t;
 class TagMask;
@@ -49,11 +45,7 @@
 
 void
 PrintUniqueTags(Response &r, Partition &partition,
-<<<<<<< HEAD
-		TagType type, TagMask group_mask,
-=======
-		unsigned type, TagType group,
->>>>>>> db27bb76
+		TagType type, TagType group,
 		const SongFilter *filter);
 
 #endif