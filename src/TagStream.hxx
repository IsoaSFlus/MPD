/*
 * Copyright 2003-2020 The Music Player Daemon Project
 * http://www.musicpd.org
 *
 * This program is free software; you can redistribute it and/or modify
 * it under the terms of the GNU General Public License as published by
 * the Free Software Foundation; either version 2 of the License, or
 * (at your option) any later version.
 *
 * This program is distributed in the hope that it will be useful,
 * but WITHOUT ANY WARRANTY; without even the implied warranty of
 * MERCHANTABILITY or FITNESS FOR A PARTICULAR PURPOSE.  See the
 * GNU General Public License for more details.
 *
 * You should have received a copy of the GNU General Public License along
 * with this program; if not, write to the Free Software Foundation, Inc.,
 * 51 Franklin Street, Fifth Floor, Boston, MA 02110-1301 USA.
 */

#ifndef MPD_TAG_STREAM_HXX
#define MPD_TAG_STREAM_HXX

struct AudioFormat;
class InputStream;
class TagHandler;
class TagBuilder;

/**
 * Scan the tags of an #InputStream.  Invokes matching decoder
 * plugins, but does not invoke the special "APE" and "ID3" scanners.
 *
 * Throws on I/O error.
 *
 * @return true if the file was recognized (even if no metadata was
 * found)
 */
bool
tag_stream_scan(InputStream &is, TagHandler &handler);

/**
<<<<<<< HEAD
 * Throws on error.
=======
 * Throws on I/O error.
>>>>>>> 749ad7cd
 */
bool
tag_stream_scan(const char *uri, TagHandler &handler);

/**
 * Scan the tags of an #InputStream.  Invokes matching decoder
 * plugins, and falls back to generic scanners (APE and ID3) if no
 * tags were found (but the file was recognized).
 *
 * Throws on I/O error.
 *
 * @return true if the file was recognized (even if no metadata was
 * found)
 */
bool
tag_stream_scan(InputStream &is, TagBuilder &builder,
		AudioFormat *audio_format=nullptr);

/**
<<<<<<< HEAD
 * Throws on error.
=======
 * Throws on I/O error.
>>>>>>> 749ad7cd
 */
bool
tag_stream_scan(const char *uri, TagBuilder &builder,
		AudioFormat *audio_format=nullptr);

#endif<|MERGE_RESOLUTION|>--- conflicted
+++ resolved
@@ -38,11 +38,7 @@
 tag_stream_scan(InputStream &is, TagHandler &handler);
 
 /**
-<<<<<<< HEAD
- * Throws on error.
-=======
  * Throws on I/O error.
->>>>>>> 749ad7cd
  */
 bool
 tag_stream_scan(const char *uri, TagHandler &handler);
@@ -62,11 +58,7 @@
 		AudioFormat *audio_format=nullptr);
 
 /**
-<<<<<<< HEAD
- * Throws on error.
-=======
  * Throws on I/O error.
->>>>>>> 749ad7cd
  */
 bool
 tag_stream_scan(const char *uri, TagBuilder &builder,
