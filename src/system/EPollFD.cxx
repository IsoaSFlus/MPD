--- conflicted
+++ resolved
@@ -22,24 +22,6 @@
 #include "EPollFD.hxx"
 #include "Error.hxx"
 
-<<<<<<< HEAD
-#if defined(__BIONIC__) && __ANDROID_API__ < 21
-
-#include <sys/syscall.h>
-#include <fcntl.h>
-
-#define EPOLL_CLOEXEC O_CLOEXEC
-
-static inline int
-epoll_create1(int flags) noexcept
-{
-    return syscall(__NR_epoll_create1, flags);
-}
-
-#endif
-
-=======
->>>>>>> 98afae25
 EPollFD::EPollFD()
 	:fd(::epoll_create1(EPOLL_CLOEXEC))
 {
