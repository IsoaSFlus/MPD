ACLOCAL_AMFLAGS = -I m4
AUTOMAKE_OPTIONS = foreign 1.11 dist-bzip2 subdir-objects

AM_CPPFLAGS += -I$(srcdir)/src $(GLIB_CFLAGS)

AM_CPPFLAGS += -DSYSTEM_CONFIG_FILE_LOCATION='"$(sysconfdir)/mpd.conf"'

bin_PROGRAMS = src/mpd

noinst_LIBRARIES = \
	libpcm.a \
	libtag.a \
	libinput.a \
	libplaylist_plugins.a \
	libdecoder_plugins.a \
	libfilter_plugins.a \
	libmixer_plugins.a \
	liboutput_plugins.a

src_mpd_CPPFLAGS = $(AM_CPPFLAGS) \
	$(AVAHI_CFLAGS) \
	$(LIBWRAP_CFLAGS) \
	$(SQLITE_CFLAGS)
src_mpd_LDADD = \
	$(PLAYLIST_LIBS) \
	$(AVAHI_LIBS) \
	$(LIBWRAP_LDFLAGS) \
	$(SQLITE_LIBS) \
	$(DECODER_LIBS) \
	$(INPUT_LIBS) \
	$(ARCHIVE_LIBS) \
	$(TAG_LIBS) \
	$(OUTPUT_LIBS) \
	$(FILTER_LIBS) \
	$(ENCODER_LIBS) \
	$(MIXER_LIBS) \
	$(GLIB_LIBS)

mpd_headers = \
	src/check.h \
	src/notify.h \
	src/ack.h \
	src/ape.h \
	src/audio_format.h \
	src/audio_check.h \
	src/audio_parser.h \
	src/output_internal.h \
	src/output_api.h \
	src/output_list.h \
	src/output_all.h \
	src/output_thread.h \
	src/output_control.h \
	src/output_state.h \
	src/output_print.h \
	src/output_command.h \
	src/filter_internal.h \
	src/filter_config.h \
	src/filter_plugin.h \
	src/filter_registry.h \
	src/filter/autoconvert_filter_plugin.h \
	src/filter/chain_filter_plugin.h \
	src/filter/convert_filter_plugin.h \
	src/filter/replay_gain_filter_plugin.h \
	src/filter/volume_filter_plugin.h \
	src/command.h \
	src/idle.h \
	src/cmdline.h \
	src/conf.h \
	src/crossfade.h \
	src/dbUtils.h \
	src/decoder_thread.h \
	src/decoder_control.h \
	src/decoder_plugin.h \
	src/decoder_command.h \
	src/decoder_buffer.h \
	src/decoder_api.h \
	src/decoder_plugin.h \
	src/decoder_internal.h \
	src/directory.h \
	src/directory_save.h \
	src/database.h \
	src/encoder_plugin.h \
	src/encoder_list.h \
	src/encoder_api.h \
	src/exclude.h \
	src/fd_util.h \
	src/glib_compat.h \
	src/update.h \
	src/update_internal.h \
	src/inotify_source.h \
	src/inotify_queue.h \
	src/inotify_update.h \
	src/dirvec.h \
	src/gcc.h \
	src/decoder_list.h \
	src/decoder_print.h \
	src/decoder/flac_compat.h \
	src/decoder/flac_metadata.h \
	src/decoder/flac_pcm.h \
	src/decoder/_flac_common.h \
	src/decoder/_ogg_common.h \
	src/decoder/pcm_decoder_plugin.h \
	src/input_init.h \
	src/input_plugin.h \
	src/input_registry.h \
	src/input_stream.h \
	src/input/file_input_plugin.h \
	src/input/ffmpeg_input_plugin.h \
	src/input/curl_input_plugin.h \
	src/input/rewind_input_plugin.h \
	src/input/mms_input_plugin.h \
	src/input/despotify_input_plugin.h \
	src/input/cdio_paranoia_input_plugin.h \
	src/despotify_utils.h \
	src/text_file.h \
	src/text_input_stream.h \
	src/icy_server.h \
	src/icy_metadata.h \
	src/client.h \
	src/client_internal.h \
	src/server_socket.h \
	src/listen.h \
	src/log.h \
	src/ls.h \
	src/main.h \
	src/mixer_all.h \
	src/mixer_api.h \
	src/mixer_control.h \
	src/mixer_list.h \
	src/event_pipe.h \
	src/mixer_plugin.h \
	src/mixer_type.h \
	src/mixer/software_mixer_plugin.h \
	src/mixer/pulse_mixer_plugin.h \
	src/daemon.h \
	src/AudioCompress/config.h \
	src/AudioCompress/compress.h \
	src/buffer.h \
	src/pipe.h \
	src/chunk.h \
	src/path.h \
	src/mapper.h \
	src/open.h \
	src/output/httpd_client.h \
	src/output/httpd_internal.h \
	src/page.h \
<<<<<<< HEAD
=======
	src/pcm_utils.h \
	src/pcm_convert.h \
	src/pcm_volume.h \
	src/pcm_mix.h \
	src/pcm_byteswap.h \
	src/pcm_channels.h \
	src/pcm_format.h \
	src/pcm_resample.h \
	src/pcm_resample_internal.h \
	src/pcm_dither.h \
	src/pcm_pack.h \
	src/pcm_prng.h \
>>>>>>> e1b032cb
	src/permission.h \
	src/player_thread.h \
	src/player_control.h \
	src/playlist.h \
	src/playlist_error.h \
	src/playlist_internal.h \
	src/playlist_print.h \
	src/playlist_save.h \
	src/playlist_state.h \
	src/playlist_plugin.h \
	src/playlist_list.h \
	src/playlist_mapper.h \
	src/playlist_any.h \
	src/playlist_song.h \
	src/playlist_queue.h \
	src/playlist_vector.h \
	src/playlist_database.h \
	src/playlist/extm3u_playlist_plugin.h \
	src/playlist/m3u_playlist_plugin.h \
	src/playlist/pls_playlist_plugin.h \
	src/playlist/xspf_playlist_plugin.h \
	src/playlist/asx_playlist_plugin.h \
	src/playlist/rss_playlist_plugin.h \
	src/playlist/lastfm_playlist_plugin.h \
	src/playlist/despotify_playlist_plugin.h \
	src/playlist/cue_playlist_plugin.h \
	src/playlist/flac_playlist_plugin.h \
	src/poison.h \
	src/riff.h \
	src/aiff.h \
	src/queue.h \
	src/queue_print.h \
	src/queue_save.h \
	src/refcount.h \
	src/replay_gain_config.h \
	src/replay_gain_info.h \
	src/replay_gain_ape.h \
	src/sig_handlers.h \
	src/song.h \
	src/song_print.h \
	src/song_save.h \
	src/song_sticker.h \
	src/songvec.h \
	src/socket_util.h \
	src/state_file.h \
	src/stats.h \
	src/sticker.h \
	src/sticker_print.h \
	src/tag.h \
	src/tag_internal.h \
	src/tag_pool.h \
	src/tag_table.h \
	src/tag_ape.h \
	src/tag_id3.h \
	src/tag_rva2.h \
	src/tag_print.h \
	src/tag_save.h \
	src/tokenizer.h \
	src/strset.h \
	src/uri.h \
	src/utils.h \
	src/string_util.h \
	src/volume.h \
	src/zeroconf.h src/zeroconf-internal.h \
	src/locate.h \
	src/stored_playlist.h \
	src/timer.h \
	src/archive_api.h \
	src/archive_internal.h \
	src/archive_list.h \
	src/archive_plugin.h \
	src/archive/bz2_archive_plugin.h \
	src/archive/iso9660_archive_plugin.h \
	src/archive/zzip_archive_plugin.h \
	src/input/archive_input_plugin.h \
	src/cue/cue_tag.h\
	src/mpd_error.h

src_mpd_SOURCES = \
	$(mpd_headers) \
	$(DECODER_SRC) \
	$(OUTPUT_API_SRC) \
	$(MIXER_API_SRC) \
	src/glib_socket.h \
	src/notify.c \
	src/audio_config.c src/audio_config.h \
	src/audio_check.c \
	src/audio_format.c \
	src/audio_parser.c \
	src/command.c \
	src/idle.c \
	src/cmdline.c \
	src/conf.c \
	src/crossfade.c \
	src/dbUtils.c \
	src/decoder_thread.c \
	src/decoder_control.c \
	src/decoder_api.c \
	src/decoder_internal.c \
	src/decoder_print.c \
	src/directory.c \
	src/directory_save.c \
	src/database.c \
	src/db_error.h \
	src/db_save.c src/db_save.h \
	src/db_print.c src/db_print.h \
	src/db_plugin.h \
	src/db_visitor.h \
	src/db_selection.h \
	src/db/simple_db_plugin.c src/db/simple_db_plugin.h \
	src/dirvec.c \
	src/exclude.c \
	src/fd_util.c \
	src/fifo_buffer.c src/fifo_buffer.h \
	src/growing_fifo.c src/growing_fifo.h \
	src/filter_config.c \
	src/filter_plugin.c \
	src/filter_registry.c \
	src/update.c \
	src/update_queue.c \
	src/update_walk.c \
	src/update_remove.c \
	src/client.c \
	src/client_event.c \
	src/client_expire.c \
	src/client_global.c \
	src/client_idle.h \
	src/client_idle.c \
	src/client_list.c \
	src/client_new.c \
	src/client_process.c \
	src/client_read.c \
	src/client_write.c \
	src/client_message.h \
	src/client_message.c \
	src/client_subscribe.h \
	src/client_subscribe.c \
	src/tcp_connect.c src/tcp_connect.h \
	src/tcp_socket.c src/tcp_socket.h \
	src/udp_server.c src/udp_server.h \
	src/server_socket.c \
	src/listen.c \
	src/log.c \
	src/ls.c \
	src/io_thread.c src/io_thread.h \
	src/main.c \
	src/main_win32.c \
	src/event_pipe.c \
	src/daemon.c \
	src/AudioCompress/compress.c \
	src/buffer.c \
	src/pipe.c \
	src/chunk.c \
	src/path.c \
	src/mapper.c \
	src/page.c \
<<<<<<< HEAD
=======
	src/pcm_buffer.c src/pcm_buffer.h \
	src/pcm_convert.c \
	src/pcm_volume.c \
	src/pcm_mix.c \
	src/pcm_byteswap.c \
	src/pcm_channels.c \
	src/pcm_pack.c \
	src/pcm_format.c \
	src/pcm_resample.c \
	src/pcm_resample_fallback.c \
	src/pcm_dither.c \
>>>>>>> e1b032cb
	src/permission.c \
	src/player_thread.c \
	src/player_control.c \
	src/playlist.c \
	src/playlist_global.c \
	src/playlist_control.c \
	src/playlist_edit.c \
	src/playlist_print.c \
	src/playlist_save.c \
	src/playlist_mapper.c \
	src/playlist_any.c \
	src/playlist_song.c \
	src/playlist_state.c \
	src/playlist_queue.c \
	src/playlist_vector.c \
	src/playlist_database.c \
	src/queue.c \
	src/queue_print.c \
	src/queue_save.c \
	src/replay_gain_config.c \
	src/replay_gain_info.c \
	src/sig_handlers.c \
	src/song.c \
	src/song_update.c \
	src/song_print.c \
	src/song_save.c \
	src/songvec.c \
	src/resolver.c src/resolver.h \
	src/socket_util.c \
	src/state_file.c \
	src/stats.c \
	src/tag.c \
	src/tag_pool.c \
	src/tag_print.c \
	src/tag_save.c \
	src/tokenizer.c \
	src/text_file.c \
	src/text_input_stream.c \
	src/strset.c \
	src/uri.c \
	src/utils.c \
	src/string_util.c \
	src/volume.c \
	src/locate.c \
	src/stored_playlist.c \
	src/timer.c

if ENABLE_DESPOTIFY
src_mpd_SOURCES += \
	src/despotify_utils.c
endif

if ENABLE_INOTIFY
src_mpd_SOURCES += \
	src/inotify_source.c \
	src/inotify_queue.c \
	src/inotify_update.c
endif

if ENABLE_SQLITE
src_mpd_SOURCES += \
	src/sticker.c \
	src/sticker_print.c \
	src/song_sticker.c
endif

# PCM library

libpcm_a_SOURCES = \
	src/pcm_buffer.c src/pcm_buffer.h \
	src/pcm_convert.c src/pcm_convert.h \
	src/pcm_volume.c src/pcm_volume.h \
	src/pcm_mix.c src/pcm_mix.h \
	src/pcm_byteswap.c src/pcm_byteswap.h \
	src/pcm_channels.c src/pcm_channels.h \
	src/pcm_pack.c src/pcm_pack.h \
	src/pcm_format.c src/pcm_format.h \
	src/pcm_resample.c src/pcm_resample.h \
	src/pcm_resample_fallback.c \
	src/pcm_resample_internal.h \
	src/pcm_dither.c src/pcm_dither.h \
	src/pcm_prng.h \
	src/pcm_utils.h
libpcm_a_CPPFLAGS = $(AM_CPPFLAGS) \
	$(SAMPLERATE_CFLAGS)

PCM_LIBS = \
	libpcm.a \
	$(SAMPLERATE_LIBS)

if HAVE_LIBSAMPLERATE
libpcm_a_SOURCES += src/pcm_resample_libsamplerate.c
endif

# archive plugins

if ENABLE_ARCHIVE

noinst_LIBRARIES += libarchive.a

libarchive_a_SOURCES = \
	src/archive_api.c \
	src/archive_list.c \
	src/archive_plugin.c \
	src/input/archive_input_plugin.c
libarchive_a_CPPFLAGS = $(AM_CPPFLAGS) \
	$(BZ2_CFLAGS) \
	$(ISO9660_CFLAGS) \
	$(ZZIP_CFLAGS)

ARCHIVE_LIBS = \
	libarchive.a \
	$(BZ2_LIBS) \
	$(ISO9660_LIBS) \
	$(ZZIP_LIBS)

if HAVE_BZ2
libarchive_a_SOURCES += src/archive/bz2_archive_plugin.c
endif

if HAVE_ZZIP
libarchive_a_SOURCES += src/archive/zzip_archive_plugin.c
endif

if HAVE_ISO9660
libarchive_a_SOURCES += src/archive/iso9660_archive_plugin.c
endif

else
ARCHIVE_LIBS =
endif


# tag plugins

libtag_a_CPPFLAGS = $(AM_CPPFLAGS) \
	$(ID3TAG_CFLAGS)
TAG_LIBS = \
	libtag.a \
	$(ID3TAG_LIBS)

libtag_a_SOURCES =\
	src/ape.c \
	src/replay_gain_ape.c \
	src/tag_ape.c

if HAVE_ID3TAG
libtag_a_SOURCES += \
	src/tag_id3.c \
	src/tag_rva2.c \
	src/riff.c src/aiff.c
endif

# decoder plugins

libdecoder_plugins_a_SOURCES = \
	src/decoder/pcm_decoder_plugin.c \
	src/decoder/dsdiff_decoder_plugin.c \
	src/decoder/dsdiff_decoder_plugin.h \
	src/dsd2pcm/dsd2pcm.c src/dsd2pcm/dsd2pcm.h \
	src/decoder_buffer.c \
	src/decoder_plugin.c \
	src/decoder_list.c
libdecoder_plugins_a_CPPFLAGS = $(AM_CPPFLAGS) \
	$(VORBIS_CFLAGS) $(TREMOR_CFLAGS) \
	$(patsubst -I%/FLAC,-I%,$(FLAC_CFLAGS)) \
	$(SNDFILE_CFLAGS) \
	$(AUDIOFILE_CFLAGS) \
	$(LIBMIKMOD_CFLAGS) \
	$(GME_CFLAGS) \
	$(SIDPLAY_CFLAGS) \
	$(FLUIDSYNTH_CFLAGS) \
	$(WILDMIDI_CFLAGS) \
	$(WAVPACK_CFLAGS) \
	$(MAD_CFLAGS) \
	$(MPG123_CFLAGS) \
	$(FFMPEG_CFLAGS) \
	$(MPCDEC_CFLAGS) \
	$(FAAD_CFLAGS) \
	$(CUE_CFLAGS)

DECODER_LIBS = \
	libdecoder_plugins.a \
	$(VORBIS_LIBS) $(TREMOR_LIBS) \
	$(FLAC_LIBS) \
	$(SNDFILE_LIBS) \
	$(AUDIOFILE_LIBS) $(LIBMIKMOD_LIBS) \
	$(GME_LIBS) \
	$(SIDPLAY_LIBS) \
	$(FLUIDSYNTH_LIBS) \
	$(WILDMIDI_LIBS) \
	$(WAVPACK_LIBS) \
	$(MAD_LIBS) \
	$(MPG123_LIBS) \
	$(MP4FF_LIBS) \
	$(FFMPEG_LIBS) \
	$(MPCDEC_LIBS) \
	$(FAAD_LIBS) \
	$(CUE_LIBS)

DECODER_SRC =

if HAVE_MAD
libdecoder_plugins_a_SOURCES += src/decoder/mad_decoder_plugin.c
endif

if HAVE_MPG123
libdecoder_plugins_a_SOURCES += src/decoder/mpg123_decoder_plugin.c
endif

if HAVE_MPCDEC
libdecoder_plugins_a_SOURCES += src/decoder/mpcdec_decoder_plugin.c
endif

if HAVE_WAVPACK
libdecoder_plugins_a_SOURCES += src/decoder/wavpack_decoder_plugin.c
endif

if HAVE_FAAD
libdecoder_plugins_a_SOURCES += src/decoder/faad_decoder_plugin.c
endif

if HAVE_MP4
libdecoder_plugins_a_SOURCES += src/decoder/mp4ff_decoder_plugin.c
endif

if HAVE_OGG_COMMON
libdecoder_plugins_a_SOURCES += src/decoder/_ogg_common.c
endif

if HAVE_FLAC_COMMON
libdecoder_plugins_a_SOURCES += \
	src/decoder/flac_metadata.c \
	src/decoder/flac_pcm.c \
	src/decoder/_flac_common.c
endif

if ENABLE_VORBIS_DECODER
libdecoder_plugins_a_SOURCES += src/decoder/vorbis_decoder_plugin.c
endif

if HAVE_FLAC
libdecoder_plugins_a_SOURCES += src/decoder/flac_decoder_plugin.c
endif

if HAVE_AUDIOFILE
libdecoder_plugins_a_SOURCES += src/decoder/audiofile_decoder_plugin.c
endif

if ENABLE_MIKMOD_DECODER
libdecoder_plugins_a_SOURCES += src/decoder/mikmod_decoder_plugin.c
endif

if HAVE_MODPLUG
libmodplug_decoder_plugin_a_SOURCES = src/decoder/modplug_decoder_plugin.c
libmodplug_decoder_plugin_a_CFLAGS = $(src_mpd_CFLAGS) $(MODPLUG_CFLAGS)
libmodplug_decoder_plugin_a_CPPFLAGS = $(src_mpd_CPPFLAGS)
noinst_LIBRARIES += libmodplug_decoder_plugin.a
DECODER_LIBS += libmodplug_decoder_plugin.a $(MODPLUG_LIBS)
endif

if ENABLE_SIDPLAY
libdecoder_plugins_a_SOURCES += src/decoder/sidplay_decoder_plugin.cxx
DECODER_SRC += src/dummy.cxx
endif

if ENABLE_FLUIDSYNTH
libdecoder_plugins_a_SOURCES += src/decoder/fluidsynth_decoder_plugin.c
endif

if ENABLE_WILDMIDI
libdecoder_plugins_a_SOURCES += src/decoder/wildmidi_decoder_plugin.c
endif

if HAVE_FFMPEG
libdecoder_plugins_a_SOURCES += src/decoder/ffmpeg_decoder_plugin.c
endif

if ENABLE_SNDFILE
libdecoder_plugins_a_SOURCES += src/decoder/sndfile_decoder_plugin.c
endif

if HAVE_GME
libdecoder_plugins_a_SOURCES += src/decoder/gme_decoder_plugin.c
endif

# encoder plugins

if ENABLE_ENCODER

noinst_LIBRARIES += libencoder_plugins.a

libencoder_plugins_a_CPPFLAGS = $(AM_CPPFLAGS) \
	$(LAME_CFLAGS) \
	$(TWOLAME_CFLAGS) \
	$(patsubst -I%/FLAC,-I%,$(FLAC_CFLAGS)) \
	$(VORBISENC_CFLAGS)

ENCODER_LIBS = \
	libencoder_plugins.a \
	$(LAME_LIBS) \
	$(TWOLAME_LIBS) \
	$(FLAC_LIBS) \
	$(VORBISENC_LIBS)

libencoder_plugins_a_SOURCES =

libencoder_plugins_a_SOURCES += src/encoder_list.c
libencoder_plugins_a_SOURCES += src/encoder/null_encoder.c

if ENABLE_WAVE_ENCODER
libencoder_plugins_a_SOURCES += src/encoder/wave_encoder.c
endif

if ENABLE_VORBIS_ENCODER
libencoder_plugins_a_SOURCES += src/encoder/vorbis_encoder.c
endif

if ENABLE_LAME_ENCODER
libencoder_plugins_a_SOURCES += src/encoder/lame_encoder.c
endif

if ENABLE_TWOLAME_ENCODER
libencoder_plugins_a_SOURCES += src/encoder/twolame_encoder.c
endif

if ENABLE_FLAC_ENCODER
libencoder_plugins_a_SOURCES += src/encoder/flac_encoder.c
endif

else
ENCODER_LIBS =
endif


if HAVE_ZEROCONF
src_mpd_SOURCES += src/zeroconf.c

if HAVE_AVAHI
src_mpd_SOURCES += src/zeroconf-avahi.c
endif

if HAVE_BONJOUR
src_mpd_SOURCES += src/zeroconf-bonjour.c
endif
endif

#
# input plugins
#

libinput_a_SOURCES = \
	src/input_init.c \
	src/input_registry.c \
	src/input_stream.c \
	src/input_internal.c src/input_internal.h \
	src/input/rewind_input_plugin.c \
	src/input/file_input_plugin.c

libinput_a_CPPFLAGS = $(AM_CPPFLAGS) \
	$(CURL_CFLAGS) \
	$(SOUP_CFLAGS) \
	$(CDIO_PARANOIA_CFLAGS) \
	$(FFMPEG_CFLAGS) \
	$(DESPOTIFY_CFLAGS) \
	$(MMS_CFLAGS)

INPUT_LIBS = \
	libinput.a \
	$(CURL_LIBS) \
	$(SOUP_LIBS) \
	$(CDIO_PARANOIA_LIBS) \
	$(FFMPEG_LIBS) \
	$(DESPOTIFY_LIBS) \
	$(MMS_LIBS)

if ENABLE_CURL
libinput_a_SOURCES += src/input/curl_input_plugin.c \
	src/icy_metadata.c
endif

if ENABLE_SOUP
libinput_a_SOURCES += \
	src/input/soup_input_plugin.c \
	src/input/soup_input_plugin.h
endif

if ENABLE_CDIO_PARANOIA
libinput_a_SOURCES += src/input/cdio_paranoia_input_plugin.c
endif

if HAVE_FFMPEG
libinput_a_SOURCES += src/input/ffmpeg_input_plugin.c
endif

if ENABLE_MMS
libinput_a_SOURCES += src/input/mms_input_plugin.c
endif

if ENABLE_DESPOTIFY
libinput_a_SOURCES += src/input/despotify_input_plugin.c
endif


liboutput_plugins_a_CPPFLAGS = $(AM_CPPFLAGS) \
	$(AO_CFLAGS) \
	$(ALSA_CFLAGS) \
	$(FFADO_CFLAGS) \
	$(JACK_CFLAGS) \
	$(OPENAL_CFLAGS) \
	$(OPENSSL_CFLAGS) \
	$(PULSE_CFLAGS) \
	$(SHOUT_CFLAGS)

OUTPUT_LIBS = \
	liboutput_plugins.a \
	$(LIBWRAP_LDFLAGS) \
	$(AO_LIBS) \
	$(ALSA_LIBS) \
	$(ROAR_LIBS) \
	$(FFADO_LIBS) \
	$(JACK_LIBS) \
	$(OPENAL_LIBS) \
	$(PULSE_LIBS) \
	$(SHOUT_LIBS)

OUTPUT_API_SRC = \
	src/output_list.c \
	src/output_all.c \
	src/output_thread.c \
	src/output_control.c \
	src/output_state.c \
	src/output_print.c \
	src/output_command.c \
	src/output_plugin.c src/output_plugin.h \
	src/output_finish.c \
	src/output_init.c

liboutput_plugins_a_SOURCES = \
	src/output/null_output_plugin.c

MIXER_LIBS = \
	libmixer_plugins.a \
	$(PULSE_LIBS)

MIXER_API_SRC = \
	src/mixer_control.c \
	src/mixer_type.c \
	src/mixer_all.c \
	src/mixer_api.c

libmixer_plugins_a_SOURCES = \
	src/mixer/software_mixer_plugin.c
libmixer_plugins_a_CPPFLAGS = $(AM_CPPFLAGS) \
	$(ALSA_CFLAGS) \
	$(PULSE_CFLAGS)

if HAVE_ALSA
liboutput_plugins_a_SOURCES += \
	src/output/alsa_output_plugin.c src/output/alsa_output_plugin.h
libmixer_plugins_a_SOURCES += src/mixer/alsa_mixer_plugin.c
endif

if HAVE_ROAR
liboutput_plugins_a_SOURCES += \
	src/output/roar_output_plugin.c src/output/roar_output_plugin.h
libmixer_plugins_a_SOURCES += src/mixer/roar_mixer_plugin.c
endif

if ENABLE_FFADO_OUTPUT
liboutput_plugins_a_SOURCES += src/output/ffado_output_plugin.c
endif

if HAVE_AO
liboutput_plugins_a_SOURCES += src/output/ao_output_plugin.c
endif

if HAVE_FIFO
liboutput_plugins_a_SOURCES += src/output/fifo_output_plugin.c
endif

if ENABLE_PIPE_OUTPUT
liboutput_plugins_a_SOURCES += src/output/pipe_output_plugin.c
endif

if HAVE_JACK
liboutput_plugins_a_SOURCES += src/output/jack_output_plugin.c
endif

if HAVE_MVP
liboutput_plugins_a_SOURCES += src/output/mvp_output_plugin.c
endif

if HAVE_OSS
liboutput_plugins_a_SOURCES += src/output/oss_output_plugin.c
libmixer_plugins_a_SOURCES += src/mixer/oss_mixer_plugin.c
endif

if HAVE_OPENAL
liboutput_plugins_a_SOURCES += src/output/openal_output_plugin.c
endif

if HAVE_OSX
liboutput_plugins_a_SOURCES += src/output/osx_output_plugin.c
endif

if ENABLE_RAOP_OUTPUT
liboutput_plugins_a_SOURCES += \
	src/ntp_server.c src/ntp_server.h \
	src/rtsp_client.c src/rtsp_client.h \
	src/output/raop_output_plugin.c
libmixer_plugins_a_SOURCES += src/mixer/raop_mixer_plugin.c
OUTPUT_LIBS += $(OPENSSL_LIBS)
endif

if HAVE_PULSE
liboutput_plugins_a_SOURCES += \
	src/output/pulse_output_plugin.c src/output/pulse_output_plugin.h
libmixer_plugins_a_SOURCES += src/mixer/pulse_mixer_plugin.c
endif

if HAVE_SHOUT
liboutput_plugins_a_SOURCES += src/output/shout_output_plugin.c
endif

if ENABLE_RECORDER_OUTPUT
liboutput_plugins_a_SOURCES += src/output/recorder_output_plugin.c
endif

if ENABLE_HTTPD_OUTPUT
liboutput_plugins_a_SOURCES += \
	src/icy_server.c \
	src/output/httpd_client.c \
	src/output/httpd_output_plugin.c
endif

if ENABLE_SOLARIS_OUTPUT
liboutput_plugins_a_SOURCES += src/output/solaris_output_plugin.c
endif

if ENABLE_WINMM_OUTPUT
liboutput_plugins_a_SOURCES += \
	src/output/winmm_output_plugin.c src/output/winmm_output_plugin.h
libmixer_plugins_a_SOURCES += src/mixer/winmm_mixer_plugin.c
endif


#
# Playlist plugins
#

libplaylist_plugins_a_SOURCES = \
	src/playlist/extm3u_playlist_plugin.c \
	src/playlist/m3u_playlist_plugin.c \
	src/playlist/pls_playlist_plugin.c \
	src/playlist/xspf_playlist_plugin.c \
	src/playlist/asx_playlist_plugin.c \
	src/playlist/rss_playlist_plugin.c \
	src/playlist_list.c
libplaylist_plugins_a_CPPFLAGS = $(AM_CPPFLAGS) \
	$(patsubst -I%/FLAC,-I%,$(FLAC_CFLAGS)) \
	$(CUE_CFLAGS)

PLAYLIST_LIBS = \
	libplaylist_plugins.a \
	$(FLAC_LIBS)

if ENABLE_LASTFM
libplaylist_plugins_a_SOURCES += src/playlist/lastfm_playlist_plugin.c
endif

if ENABLE_DESPOTIFY
libplaylist_plugins_a_SOURCES += src/playlist/despotify_playlist_plugin.c
endif

if HAVE_CUE
libplaylist_plugins_a_SOURCES += src/playlist/cue_playlist_plugin.c
libplaylist_plugins_a_SOURCES += src/cue/cue_tag.c
endif

if HAVE_FLAC
libplaylist_plugins_a_SOURCES += src/playlist/flac_playlist_plugin.c
endif


#
# Filter plugins
#

libfilter_plugins_a_SOURCES = \
	src/filter/null_filter_plugin.c \
	src/filter/chain_filter_plugin.c \
	src/filter/autoconvert_filter_plugin.c \
	src/filter/convert_filter_plugin.c \
	src/filter/route_filter_plugin.c \
	src/filter/normalize_filter_plugin.c \
	src/filter/replay_gain_filter_plugin.c \
	src/filter/volume_filter_plugin.c

FILTER_LIBS = \
	libfilter_plugins.a \
	$(PCM_LIBS)


#
# systemd unit
#

if HAVE_SYSTEMD
systemdsystemunit_DATA = \
	mpd.service
endif

#
# Sparse code analysis
#
# sparse is a semantic parser
# URL: git://www.kernel.org/pub/scm/devel/sparse/sparse.git
#

SPARSE = sparse
SPARSE_FLAGS =
SPARSE_CPPFLAGS = $(DEFAULT_INCLUDES) \
	-I$(shell $(CC) -print-file-name=include) \
	-I$(shell $(CC) -print-file-name=include-fixed)
SPARSE_CPPFLAGS += -D__SCHAR_MAX__=127 -D__SHRT_MAX__=32767 \
	-D__INT_MAX__=2147483647 -D__LONG_MAX__=2147483647
SPARSE_SRC = $(addprefix $(top_srcdir)/,$(filter %.c,$(src_mpd_SOURCES)))
sparse-check:
	$(SPARSE) -I. $(src_mpd_CFLAGS) $(src_mpd_CPPFLAGS) $(SPARSE_FLAGS) $(SPARSE_CPPFLAGS) $(SPARSE_SRC)

.PHONY: sparse-check


#
# Test programs
#

if ENABLE_TEST

C_TESTS = \
	test/test_pcm \
	test/test_queue_priority

TESTS = $(C_TESTS)

noinst_PROGRAMS = \
	$(C_TESTS) \
	test/read_conf \
	test/run_resolver \
	test/run_tcp_connect \
	test/run_input \
	test/dump_playlist \
	test/run_decoder \
	test/read_tags \
	test/run_ntp_server \
	test/run_filter \
	test/run_output \
	test/run_convert \
	test/run_normalize \
	test/software_volume

if HAVE_ALSA
# this debug program is still ALSA specific
noinst_PROGRAMS += test/read_mixer
endif

test_read_conf_LDADD = \
	$(GLIB_LIBS)
test_read_conf_SOURCES = test/read_conf.c \
	src/conf.c src/tokenizer.c src/utils.c src/string_util.c

test_run_resolver_LDADD = \
	$(GLIB_LIBS)
test_run_resolver_SOURCES = test/run_resolver.c \
	src/resolver.c

test_run_tcp_connect_LDADD = \
	$(GLIB_LIBS)
test_run_tcp_connect_SOURCES = test/run_tcp_connect.c \
	src/io_thread.c src/io_thread.h \
	src/fd_util.c \
	src/resolver.c \
	src/tcp_connect.c

test_run_input_LDADD = \
	$(INPUT_LIBS) \
	$(ARCHIVE_LIBS) \
	$(GLIB_LIBS)
test_run_input_SOURCES = test/run_input.c \
	test/stdbin.h \
	src/io_thread.c src/io_thread.h \
	src/conf.c src/tokenizer.c src/utils.c src/string_util.c\
	src/tag.c src/tag_pool.c src/tag_save.c \
	src/fd_util.c

test_dump_playlist_LDADD = \
	$(PLAYLIST_LIBS) \
	$(CUE_LIBS) \
	$(FLAC_LIBS) \
	$(INPUT_LIBS) \
	$(ARCHIVE_LIBS) \
	$(GLIB_LIBS)
test_dump_playlist_SOURCES = test/dump_playlist.c \
	src/io_thread.c src/io_thread.h \
	src/conf.c src/tokenizer.c src/utils.c src/string_util.c\
	src/uri.c \
	src/song.c src/tag.c src/tag_pool.c src/tag_save.c \
	src/text_input_stream.c src/fifo_buffer.c \
	src/fd_util.c

if HAVE_FLAC
test_dump_playlist_SOURCES += \
	src/replay_gain_info.c \
	src/decoder/flac_metadata.c
endif

test_run_decoder_LDADD = \
	$(DECODER_LIBS) \
	libpcm.a \
	$(INPUT_LIBS) \
	$(ARCHIVE_LIBS) \
	$(TAG_LIBS) \
	$(GLIB_LIBS)
test_run_decoder_SOURCES = test/run_decoder.c \
	test/stdbin.h \
	src/io_thread.c src/io_thread.h \
	src/conf.c src/tokenizer.c src/utils.c src/string_util.c src/log.c \
	src/tag.c src/tag_pool.c \
	src/replay_gain_info.c \
	src/uri.c \
	src/fd_util.c \
	src/audio_check.c \
	src/audio_format.c \
	src/timer.c \
<<<<<<< HEAD
=======
	src/pcm_buffer.c \
	$(ARCHIVE_SRC) \
	$(INPUT_SRC) \
	$(TAG_SRC) \
>>>>>>> e1b032cb
	$(DECODER_SRC)

test_read_tags_LDADD = \
	$(DECODER_LIBS) \
	libpcm.a \
	$(INPUT_LIBS) \
	$(ARCHIVE_LIBS) \
	$(TAG_LIBS) \
	$(GLIB_LIBS)
test_read_tags_SOURCES = test/read_tags.c \
	src/io_thread.c src/io_thread.h \
	src/conf.c src/tokenizer.c src/utils.c src/string_util.c src/log.c \
	src/tag.c src/tag_pool.c \
	src/replay_gain_info.c \
	src/uri.c \
	src/fd_util.c \
	src/audio_check.c \
	src/timer.c \
<<<<<<< HEAD
=======
	src/pcm_buffer.c \
	$(ARCHIVE_SRC) \
	$(INPUT_SRC) \
	$(TAG_SRC) \
>>>>>>> e1b032cb
	$(DECODER_SRC)

test_run_ntp_server_LDADD = \
	$(GLIB_LIBS)
test_run_ntp_server_SOURCES = test/run_ntp_server.c \
	test/signals.c test/signals.h \
	src/io_thread.c src/io_thread.h \
	src/udp_server.c src/udp_server.h \
	src/ntp_server.c src/ntp_server.h

test_run_filter_LDADD = \
	$(FILTER_LIBS) \
	$(GLIB_LIBS)
test_run_filter_SOURCES = test/run_filter.c \
	test/stdbin.h \
	src/filter_plugin.c \
	src/filter_registry.c \
<<<<<<< HEAD
	src/conf.c src/tokenizer.c src/utils.c src/string_util.c \
=======
	src/conf.c src/tokenizer.c src/utils.c \
	src/pcm_volume.c src/pcm_convert.c src/pcm_byteswap.c \
	src/pcm_format.c src/pcm_channels.c src/pcm_dither.c \
	src/pcm_pack.c \
	src/pcm_resample.c src/pcm_resample_fallback.c \
	src/pcm_buffer.c \
>>>>>>> e1b032cb
	src/audio_check.c \
	src/audio_format.c \
	src/audio_parser.c \
	src/replay_gain_config.c \
	src/replay_gain_info.c \
	src/AudioCompress/compress.c

if ENABLE_DESPOTIFY
test_read_tags_SOURCES += \
	src/despotify_utils.c
test_run_input_SOURCES += \
	src/despotify_utils.c
test_dump_playlist_SOURCES += \
	src/despotify_utils.c
test_run_decoder_SOURCES += \
	src/despotify_utils.c
endif

if ENABLE_ENCODER
noinst_PROGRAMS += test/run_encoder
test_run_encoder_SOURCES = test/run_encoder.c \
	test/stdbin.h \
	src/conf.c src/tokenizer.c \
	src/utils.c src/string_util.c \
	src/tag.c src/tag_pool.c \
	src/audio_check.c \
	src/audio_format.c \
<<<<<<< HEAD
	src/audio_parser.c
test_run_encoder_LDADD = \
=======
	src/audio_parser.c \
	src/pcm_buffer.c \
	src/fifo_buffer.c src/growing_fifo.c \
	$(ENCODER_SRC)
test_run_encoder_CPPFLAGS = $(AM_CPPFLAGS) \
	$(ENCODER_CFLAGS)
test_run_encoder_LDADD = $(MPD_LIBS) \
>>>>>>> e1b032cb
	$(ENCODER_LIBS) \
	libpcm.a \
	$(TAG_LIBS) \
	$(GLIB_LIBS)
endif

test_software_volume_SOURCES = test/software_volume.c \
	test/stdbin.h \
	src/audio_check.c \
	src/audio_parser.c
test_software_volume_LDADD = \
	$(PCM_LIBS) \
	$(GLIB_LIBS)

test_run_normalize_SOURCES = test/run_normalize.c \
	test/stdbin.h \
	src/audio_check.c \
	src/audio_parser.c \
	src/AudioCompress/compress.c
test_run_normalize_LDADD = \
	$(GLIB_LIBS)

test_run_convert_SOURCES = test/run_convert.c \
	src/fifo_buffer.c \
	src/audio_format.c \
	src/audio_check.c \
<<<<<<< HEAD
	src/audio_parser.c
=======
	src/audio_parser.c \
	src/pcm_buffer.c \
	src/pcm_channels.c \
	src/pcm_format.c \
	src/pcm_pack.c \
	src/pcm_dither.c \
	src/pcm_byteswap.c \
	src/pcm_resample.c \
	src/pcm_resample_fallback.c \
	src/pcm_convert.c
test_run_convert_CPPFLAGS = $(AM_CPPFLAGS) $(SAMPLERATE_CFLAGS)
>>>>>>> e1b032cb
test_run_convert_LDADD = \
	$(PCM_LIBS) \
	$(GLIB_LIBS)

test_run_output_LDADD = $(MPD_LIBS) \
	$(OUTPUT_LIBS) \
	$(ENCODER_LIBS) \
	libmixer_plugins.a \
	$(FILTER_LIBS) \
	$(GLIB_LIBS)
test_run_output_SOURCES = test/run_output.c \
	test/stdbin.h \
	src/conf.c src/tokenizer.c src/utils.c src/string_util.c src/log.c \
	src/io_thread.c src/io_thread.h \
	src/udp_server.c src/udp_server.h \
	src/tcp_socket.c src/tcp_socket.h \
	src/audio_check.c \
	src/audio_format.c \
	src/audio_parser.c \
	src/timer.c \
	src/tag.c src/tag_pool.c \
	src/fifo_buffer.c src/growing_fifo.c \
	src/page.c \
	src/socket_util.c \
	src/resolver.c \
	src/output_init.c src/output_finish.c src/output_list.c \
	src/output_plugin.c \
	src/mixer_api.c \
	src/mixer_control.c \
	src/mixer_type.c \
	src/filter_plugin.c \
	src/filter_config.c \
<<<<<<< HEAD
=======
	src/filter/autoconvert_filter_plugin.c \
	src/filter/convert_filter_plugin.c \
	src/filter/replay_gain_filter_plugin.c \
	src/filter/normalize_filter_plugin.c \
	src/filter/volume_filter_plugin.c \
	src/pcm_volume.c \
	src/pcm_buffer.c \
>>>>>>> e1b032cb
	src/AudioCompress/compress.c \
	src/replay_gain_info.c \
	src/replay_gain_config.c \
	src/fd_util.c \
	src/server_socket.c

test_read_mixer_LDADD = \
	libpcm.a \
	libmixer_plugins.a \
	$(OUTPUT_LIBS) \
	$(GLIB_LIBS)
test_read_mixer_SOURCES = test/read_mixer.c \
	src/conf.c src/tokenizer.c src/utils.c src/string_util.c src/log.c \
	src/mixer_control.c src/mixer_api.c \
	src/filter_plugin.c \
	src/filter/volume_filter_plugin.c \
<<<<<<< HEAD
	src/fd_util.c
=======
	src/fd_util.c \
	src/pcm_buffer.c \
	$(MIXER_SRC)
>>>>>>> e1b032cb

if ENABLE_BZIP2_TEST
TESTS += test/test_archive_bzip2.sh
endif

if ENABLE_ZZIP_TEST
TESTS += test/test_archive_zzip.sh
endif

if ENABLE_ISO9660_TEST
TESTS += test/test_archive_iso9660.sh
endif

if ENABLE_INOTIFY
noinst_PROGRAMS += test/run_inotify
test_run_inotify_SOURCES = test/run_inotify.c \
	src/fd_util.c \
	src/fifo_buffer.c \
	src/inotify_source.c
test_run_inotify_LDADD = $(GLIB_LIBS)
endif

test_test_pcm_SOURCES = \
	test/test_glib_compat.h \
	test/test_pcm_dither.c \
	test/test_pcm_pack.c \
	test/test_pcm_channels.c \
	test/test_pcm_byteswap.c \
	test/test_pcm_all.h \
	test/test_pcm_main.c
test_test_pcm_LDADD = \
	$(PCM_LIBS) \
	$(GLIB_LIBS)

test_test_queue_priority_SOURCES = \
	src/queue.c \
	test/test_queue_priority.c
test_test_queue_priority_LDADD = \
	$(GLIB_LIBS)

if HAVE_CXX
noinst_PROGRAMS += src/dsd2pcm/dsd2pcm

src_dsd2pcm_dsd2pcm_SOURCES = \
	src/dsd2pcm/dsd2pcm.c src/dsd2pcm/dsd2pcm.h \
	src/dsd2pcm/noiseshape.c src/dsd2pcm/noiseshape.h \
	src/dsd2pcm/main.cpp
endif

endif


#
# Documentation
#

man_MANS = doc/mpd.1 doc/mpd.conf.5
doc_DATA = AUTHORS COPYING NEWS README UPGRADING doc/mpdconf.example

DOCBOOK_FILES = doc/protocol.xml doc/user.xml doc/developer.xml

if ENABLE_DOCUMENTATION
protocoldir = $(docdir)/protocol
protocol_DATA = $(wildcard doc/protocol/*.html)

userdir = $(docdir)/user
user_DATA = $(wildcard doc/user/*.html)

developerdir = $(docdir)/developer
developer_DATA = $(wildcard doc/developer/*.html)

if HAVE_XMLTO

DOCBOOK_HTML = $(patsubst %.xml,%/index.html,$(DOCBOOK_FILES))

$(DOCBOOK_HTML): %/index.html: %.xml
	$(XMLTO) -o $(@D) --stringparam chunker.output.encoding=utf-8 html $<

else

DOCBOOK_HTML =

endif

doc/api/html/index.html: doc/doxygen.conf
	@mkdir -p $(@D)
	$(DOXYGEN) $<

all-local: $(DOCBOOK_HTML) doc/api/html/index.html

clean-local:
	rm -rf $(patsubst %.xml,%,$(DOCBOOK_FILES))
	rm -rf doc/api

install-data-local: doc/api/html/index.html
	$(mkinstalldirs) $(DESTDIR)$(docdir)/api/html
	$(INSTALL_DATA) -c -m 644 doc/api/html/*.* \
		$(DESTDIR)$(docdir)/api/html

uninstall-local:
	rm -f $(DESTDIR)$(docdir)/api/html/*.*

upload: $(DOCBOOK_HTML) doc/api/html/index.html
	rsync -vpruz --delete doc/ cirrus@www.musicpd.org:/var/www/musicpd.org/www/doc/ \
		--chmod=Dug+rwx,Do+rx,Fug+rw,Fo+r \
		--include=protocol --include=protocol/** \
		--include=user --include=user/** \
		--include=developer --include=developer/** \
		--include=api --include=api/** \
		--exclude=*

endif


#
# Distribution
#

EXTRA_DIST = $(doc_DATA) autogen.sh \
	$(wildcard scripts/*.sh) \
	$(man_MANS) $(DOCBOOK_FILES) doc/mpdconf.example doc/doxygen.conf<|MERGE_RESOLUTION|>--- conflicted
+++ resolved
@@ -144,21 +144,6 @@
 	src/output/httpd_client.h \
 	src/output/httpd_internal.h \
 	src/page.h \
-<<<<<<< HEAD
-=======
-	src/pcm_utils.h \
-	src/pcm_convert.h \
-	src/pcm_volume.h \
-	src/pcm_mix.h \
-	src/pcm_byteswap.h \
-	src/pcm_channels.h \
-	src/pcm_format.h \
-	src/pcm_resample.h \
-	src/pcm_resample_internal.h \
-	src/pcm_dither.h \
-	src/pcm_pack.h \
-	src/pcm_prng.h \
->>>>>>> e1b032cb
 	src/permission.h \
 	src/player_thread.h \
 	src/player_control.h \
@@ -315,20 +300,6 @@
 	src/path.c \
 	src/mapper.c \
 	src/page.c \
-<<<<<<< HEAD
-=======
-	src/pcm_buffer.c src/pcm_buffer.h \
-	src/pcm_convert.c \
-	src/pcm_volume.c \
-	src/pcm_mix.c \
-	src/pcm_byteswap.c \
-	src/pcm_channels.c \
-	src/pcm_pack.c \
-	src/pcm_format.c \
-	src/pcm_resample.c \
-	src/pcm_resample_fallback.c \
-	src/pcm_dither.c \
->>>>>>> e1b032cb
 	src/permission.c \
 	src/player_thread.c \
 	src/player_control.c \
@@ -1064,13 +1035,9 @@
 	src/audio_check.c \
 	src/audio_format.c \
 	src/timer.c \
-<<<<<<< HEAD
-=======
-	src/pcm_buffer.c \
 	$(ARCHIVE_SRC) \
 	$(INPUT_SRC) \
 	$(TAG_SRC) \
->>>>>>> e1b032cb
 	$(DECODER_SRC)
 
 test_read_tags_LDADD = \
@@ -1089,13 +1056,6 @@
 	src/fd_util.c \
 	src/audio_check.c \
 	src/timer.c \
-<<<<<<< HEAD
-=======
-	src/pcm_buffer.c \
-	$(ARCHIVE_SRC) \
-	$(INPUT_SRC) \
-	$(TAG_SRC) \
->>>>>>> e1b032cb
 	$(DECODER_SRC)
 
 test_run_ntp_server_LDADD = \
@@ -1113,16 +1073,7 @@
 	test/stdbin.h \
 	src/filter_plugin.c \
 	src/filter_registry.c \
-<<<<<<< HEAD
 	src/conf.c src/tokenizer.c src/utils.c src/string_util.c \
-=======
-	src/conf.c src/tokenizer.c src/utils.c \
-	src/pcm_volume.c src/pcm_convert.c src/pcm_byteswap.c \
-	src/pcm_format.c src/pcm_channels.c src/pcm_dither.c \
-	src/pcm_pack.c \
-	src/pcm_resample.c src/pcm_resample_fallback.c \
-	src/pcm_buffer.c \
->>>>>>> e1b032cb
 	src/audio_check.c \
 	src/audio_format.c \
 	src/audio_parser.c \
@@ -1145,23 +1096,14 @@
 noinst_PROGRAMS += test/run_encoder
 test_run_encoder_SOURCES = test/run_encoder.c \
 	test/stdbin.h \
+	src/fifo_buffer.c src/growing_fifo.c \
 	src/conf.c src/tokenizer.c \
 	src/utils.c src/string_util.c \
 	src/tag.c src/tag_pool.c \
 	src/audio_check.c \
 	src/audio_format.c \
-<<<<<<< HEAD
 	src/audio_parser.c
 test_run_encoder_LDADD = \
-=======
-	src/audio_parser.c \
-	src/pcm_buffer.c \
-	src/fifo_buffer.c src/growing_fifo.c \
-	$(ENCODER_SRC)
-test_run_encoder_CPPFLAGS = $(AM_CPPFLAGS) \
-	$(ENCODER_CFLAGS)
-test_run_encoder_LDADD = $(MPD_LIBS) \
->>>>>>> e1b032cb
 	$(ENCODER_LIBS) \
 	libpcm.a \
 	$(TAG_LIBS) \
@@ -1188,21 +1130,7 @@
 	src/fifo_buffer.c \
 	src/audio_format.c \
 	src/audio_check.c \
-<<<<<<< HEAD
 	src/audio_parser.c
-=======
-	src/audio_parser.c \
-	src/pcm_buffer.c \
-	src/pcm_channels.c \
-	src/pcm_format.c \
-	src/pcm_pack.c \
-	src/pcm_dither.c \
-	src/pcm_byteswap.c \
-	src/pcm_resample.c \
-	src/pcm_resample_fallback.c \
-	src/pcm_convert.c
-test_run_convert_CPPFLAGS = $(AM_CPPFLAGS) $(SAMPLERATE_CFLAGS)
->>>>>>> e1b032cb
 test_run_convert_LDADD = \
 	$(PCM_LIBS) \
 	$(GLIB_LIBS)
@@ -1235,16 +1163,6 @@
 	src/mixer_type.c \
 	src/filter_plugin.c \
 	src/filter_config.c \
-<<<<<<< HEAD
-=======
-	src/filter/autoconvert_filter_plugin.c \
-	src/filter/convert_filter_plugin.c \
-	src/filter/replay_gain_filter_plugin.c \
-	src/filter/normalize_filter_plugin.c \
-	src/filter/volume_filter_plugin.c \
-	src/pcm_volume.c \
-	src/pcm_buffer.c \
->>>>>>> e1b032cb
 	src/AudioCompress/compress.c \
 	src/replay_gain_info.c \
 	src/replay_gain_config.c \
@@ -1261,13 +1179,7 @@
 	src/mixer_control.c src/mixer_api.c \
 	src/filter_plugin.c \
 	src/filter/volume_filter_plugin.c \
-<<<<<<< HEAD
 	src/fd_util.c
-=======
-	src/fd_util.c \
-	src/pcm_buffer.c \
-	$(MIXER_SRC)
->>>>>>> e1b032cb
 
 if ENABLE_BZIP2_TEST
 TESTS += test/test_archive_bzip2.sh
