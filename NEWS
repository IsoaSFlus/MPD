--- conflicted
+++ resolved
@@ -1,4 +1,3 @@
-<<<<<<< HEAD
 ver 0.22 (not yet released)
 * protocol
   - "findadd"/"searchadd"/"searchaddpl" support the "sort" and
@@ -31,12 +30,9 @@
 * switch to C++17
   - GCC 7 or clang 4 (or newer) recommended
 
-ver 0.21.19 (not yet released)
-=======
 ver 0.21.19 (2020/01/17)
 * configuration
   - allow overriding top-level settings in includes
->>>>>>> 4013fa15
 * output
   - pulse: obey Pulse's maximum sample rate (fixes DSD128 playback)
 * fix build failure with clang 10
