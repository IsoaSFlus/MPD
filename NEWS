<<<<<<< HEAD
ver 0.22 (not yet released)
* protocol
  - "findadd"/"searchadd"/"searchaddpl" support the "sort" and
    "window" parameters
* tags
  - new tag "Grouping" (for ID3 "TIT1")
* input
  - ffmpeg: allow partial reads
* archive
  - iso9660: support seeking
* filter
  - ffmpeg: new plugin based on FFmpeg's libavfilter library
  - hdcd: new plugin based on FFmpeg's "af_hdcd" for HDCD playback

ver 0.21.10 (not yet released)
=======
ver 0.21.10 (2019/06/05)
* decoder
  - opus: fix duplicate tags
* output
  - httpd: reject some well-known URIs
>>>>>>> e2390092
* fix crash bug (0.21.9 regression)

ver 0.21.9 (2019/05/20)
* input
  - buffer: fix deadlock bug
* Android
  - fix crash on ARMv7
  - request storage permission on Android 6+
* fix spurious "single" mode bug

ver 0.21.8 (2019/04/23)
* input
  - smbclient: download to buffer instead of throttling transfer
* output
  - httpd: add missing mutex lock
  - httpd: fix use-after-free bug
* playlist
  - soundcloud: fix "Unsupported URI scheme" (0.21.6 regression)
* fix Bonjour bug
* fix build failure with GCC 9
* fix build failure with -Ddatabase=false
* systemd: add user socket unit
* doc: "list file" is deprecated

ver 0.21.7 (2019/04/03)
* input
  - qobuz/tidal: scan tags when loading a playlist
* require Meson 0.49.0 for native libgcrypt-config support
* fix build failure with -Dlocal_socket=false
* Haiku
  - fix build
  - add version info

ver 0.21.6 (2019/03/17)
* protocol
  - allow loading playlists specified as absolute filesystem paths
  - fix negated filter expressions with multiple tag values
  - fix "list" with filter expression
  - omit empty playlist names in "listplaylists"
* input
  - cdio_paranoia: fix build failure due to missing #include
* decoder
  - opus: fix replay gain when there are no other tags
  - opus: fix seeking to beginning of song
  - vorbis: fix Tremor conflict resulting in crash
* output
  - pulse: work around error with unusual channel count
  - osx: fix build failure
* playlist
  - flac: fix use-after-free bug
* support abstract sockets on Linux
* Windows
  - remove the unused libwinpthread-1.dll dependency
* Android
  - enable SLES power saving mode

ver 0.21.5 (2019/02/22)
* protocol
  - fix deadlock in "albumart" command
  - fix "tagtypes disable" command
* database
  - simple: fix assertion failure
  - fix assertion failures with mount points
* storage
  - udisks: fix "AlreadyMounted" error
  - udisks: use relative path from mount URI
  - fix memory leak
* input
  - buffer: fix crash bug when playing remote WAV file
* tags
  - ape: map "Album Artist"
* output
  - shout: add support for TLS
* mixer
  - pulse: add "scale_volume" setting

ver 0.21.4 (2019/01/04)
* database
  - inotify: fix crash bug "terminate called after throwing ..."
  - upnp: implement "list ... group"
* output
  - httpd: declare protocol "HTTP/1.1" instead of "ICY"
* remove libwrap support
* Windows
  - fix "Failed to accept connection: unknown error"
* fix Haiku build

ver 0.21.3 (2018/11/16)
* output
  - alsa: fix crash bug
  - alsa: fix stuttering at start of playback
  - alsa: fix discarded samples at end of song
  - alsa: clear error after reopening device
* log: default to journal if MPD was started as systemd service

ver 0.21.2 (2018/11/12)
* protocol
  - operator "=~" matches a regular expression
  - operator "contains" matches substrings
* decoder
  - ffmpeg: require FFmpeg 3.1 or later
  - ffmpeg: fix broken sound with certain codecs
* output
  - alsa: fix high CPU usage with dmix
  - httpd: fix three crash bugs
* mixer
  - alsa: fix more rounding errors
* fix zlib support

ver 0.21.1 (2018/11/04)
* protocol
  - allow escaping quotes in filter expressions
  - operator "==" never searches substrings in filter expressions
* decoder
  - ffmpeg: fix build failure with non-standard FFmpeg installation path
  - flac: fix linker failure when building without FLAC support
* encoder
  - vorbis: fix linker failure when building without Vorbis decoder
* fix build failure on Linux-PowerPC
* fix build failure on FreeBSD
* eliminate DLL dependencies on Windows
* add warning about buggy Boost version 1.67
* require Meson 0.47.2 because a Meson 0.47.1 bug breaks our build

ver 0.21 (2018/10/31)
* configuration
  - add "include" directive, allows including config files
  - incremental "metadata_to_use" setting
* protocol
  - "tagtypes" can be used to hide tags
  - "find" and "search" can sort
  - "outputs" prints the plugin name
  - "outputset" sets runtime attributes
  - close connection when client sends HTTP request
  - new filter syntax for "find"/"search" etc. with negation
* database
  - simple: scan audio formats
  - proxy: require libmpdclient 2.9
  - proxy: forward `sort` and `window` to server
* player
  - hard-code "buffer_before_play" to 1 second, independent of audio format
  - "one-shot" single mode
* input
  - curl: download to buffer instead of throttling transfer
  - qobuz: new plugin to play Qobuz streams
  - tidal: new plugin to play Tidal streams
* tags
  - new tags "OriginalDate", "MUSICBRAINZ_WORKID"
* decoder
  - ffmpeg: require at least version 11.12
  - gme: try loading m3u sidecar files
  - hybrid_dsd: new decoder plugin
  - mad: move "gapless_mp3_playback" setting to "decoder" block
  - mikmod: require at least version 3.2
  - pcm: support audio/L24 (RFC 3190)
  - sidplay: support basic and kernal rom (libsidplayfp)
* resampler
  - soxr: flush resampler at end of song
* output
  - alsa: non-blocking mode
  - alsa: change "dop" and "allowed_formats" settings at runtime
  - ao: fix crash bug due to partial frames
  - shout: support the Shine encoder plugin
  - sndio: remove support for the broken RoarAudio sndio emulation
  - osx: initial support for DSD over PCM
  - roar: removed
  - httpd_output: support for unix sockets
* mixer
  - sndio: new mixer plugin
* encoder
  - opus: support for sending metadata using ogg stream chaining
* listen on $XDG_RUNTIME_DIR/mpd/socket by default
* append hostname to Zeroconf service name
* systemd watchdog support
* require GCC 6
* build with Meson instead of autotools
* use GTest instead of cppunit

ver 0.20.23 (2018/10/29)
* protocol
  - emit "player" idle event when restarting the current song
* fix broken float to s32 conversion
* new clang crash bug workaround

ver 0.20.22 (2018/10/23)
* protocol
  - add tag fallbacks for AlbumArtistSort, ArtistSort
  - fix empty string filter on fallback tags
  - "count group ..." can print an empty group
  - fix broken command "list ... group"
* storage
  - curl: URL-encode paths
* decoder
  - fluidsynth: adapt to API change in version 2.0
* Android
  - now runs as a service
  - add button to start/stop MPD
  - add option to auto-start on boot
* work around clang bug leading to crash
* install the SVG icon

ver 0.20.21 (2018/08/17)
* database
  - proxy: add "password" setting
  - proxy: support tags "ArtistSort", "AlbumArtistSort", "AlbumSort"
  - simple: allow .mpdignore comments only at start of line
* output
  - httpd: remove broken DLNA support code
* playlist
  - cue: support file type declaration "FLAC" (non-standard)
* URI schemes are case insensitive
* Android, Windows
  - enable the "curl" storage plugin

ver 0.20.20 (2018/05/22)
* protocol
  - fix "modified-since" filter regression
* output
  - pulse: cork stream when paused due to "single" mode
* decoder
  - dsdiff, dsf: support more MIME types
  - dsdiff, dsf: allow 4 MB ID3 tags
  - opus: support R128_ALBUM_GAIN tag
* Android, Windows
  - enable the "proxy" database plugin

ver 0.20.19 (2018/04/26)
* protocol
  - validate absolute seek time, reject negative values
* database
  - proxy: fix "search already in progress" errors
  - proxy: implement "list ... group"
* input
  - mms: fix lockup bug and a crash bug
* decoder
  - ffmpeg: fix av_register_all() deprecation warning (FFmpeg 4.0)
* player
  - fix spurious "Not seekable" error when switching radio streams
* macOS: fix crash bug

ver 0.20.18 (2018/02/24)
* input
  - curl: allow authentication methods other than "Basic"
* decoder
  - flac: improve seeking precision
* fix gapless CUE song transitions
* Android, Windows
  - enable the NFS storage plugin

ver 0.20.17 (2018/02/11)
* output
  - alsa: fix crash bug with 8 channels
* mixer
  - alsa: fix rounding error at volume 0
* fix real-time and idle scheduling with Musl
* Android
  - fix compatibility with Android 4.0

ver 0.20.16 (2018/02/03)
* output
  - pulse: fix crash during auto-detection
* database
  - simple: fix search within mount points
  - upnp: enable IPv6
* archive
  - iso9660: libcdio 2.0 compatibility
* fix crash in debug build on Haiku and other operating systems

ver 0.20.15 (2018/01/05)
* queue: fix crash after seek failure
* resampler
  - soxr: clear internal state after manual song change
* state file
  - make mount point restore errors non-fatal
  - fix crash when restoring mounts with incompatible database plugin
* Android
  - build without Ant
  - fix for SIGSYS crash

ver 0.20.14 (2018/01/01)
* database
  - simple: fix file corruption in the presence of mount points
* archive
  - bz2: fix deadlock
  - reduce lock contention, fixing lots of xrun problems
* fix Solaris build failure

ver 0.20.13 (2017/12/18)
* output
  - osx: set up ring buffer to hold at least 100ms
* mixer
  - alsa: fix rounding errors
* database
  - simple: don't purge mount points on update/rescan
  - simple: fix "mount" bug caused by bad compiler optimization
  - simple: fix "lsinfo" into mount points
  - upnp: work around libupnp 1.6.24 API breakage
* queue: fix spuriously misplaced prioritized songs
* save and restore mountpoints within the state file
* include Windows cross-build script in source tarball
* fix Windows build failures

ver 0.20.12 (2017/11/25)
* database
  - upnp: adapt to libupnp 1.8 API changes
* input
  - cdio_paranoia, ffmpeg, file, smbclient: reduce lock contention,
    fixing lots of xrun problems
  - curl: fix seeking
* decoder
  - ffmpeg: fix GCC 8 warning
  - vorbis: fix Tremor support
* player
  - log message when decoder is too slow
* encoder
  - vorbis: default to quality 3
* output
  - fix hanging playback with soxr resampler
  - httpd: flush encoder after tag; fixes corrupt Vorbis stream

ver 0.20.11 (2017/10/18)
* storage
  - curl: support Content-Type application/xml
* decoder
  - ffmpeg: more reliable song duration
  - gme: fix track numbering
* improve random song order when switching songs manually
* fix case insensitive search without libicu
* fix Unicode file names in playlists on Windows
* fix endless loop when accessing malformed file names in ZIP files

ver 0.20.10 (2017/08/24)
* decoder
  - ffmpeg: support MusicBrainz ID3v2 tags
* tags
  - aiff: fix FORM chunk size endianess (is big-endian)
* mixer
  - osx: add a mixer for OSX.
* fix crash when resuming playback before decoder is ready
* fix crash on Windows

ver 0.20.9 (2017/06/04)
* decoder
  - ffmpeg: support *.adx
* fix byte order detection on FreeBSD/aarch64
* fix more random crashes when compiled with clang

ver 0.20.8 (2017/05/19)
* output
  - osx: fix build failure due to missing "noexcept"
* playlist
  - m3u: support MIME type `audio/mpegurl`
* fix build failure with GCC 4.x

ver 0.20.7 (2017/05/15)
* database
  - simple: fix false positive directory loop detection with NFS
* enforce a reasonable minimum audio_buffer_size setting
* cap buffer_before_play at 80% to prevent deadlock
* fix random crashes when compiled with clang

ver 0.20.6 (2017/03/10)
* input
  - curl: fix headers after HTTP redirect to Shoutcast server
* decoder
  - ffmpeg: re-enable as fallback
  - mpcdec: fix crash (division by zero) after seeking
  - sidplay: make compatible with libsidplayfp < 1.8
* fix stream tags after automatic song change
* workaround for GCC 4.9.4 / libstdc++ bug (build failure)

ver 0.20.5 (2017/02/20)
* tags
  - id3: fix memory leak on corrupt ID3 tags
* decoder
  - sidplay: don't require libsidutils when building with libsidplayfp
* output
  - httpd: fix two buffer overflows in IcyMetaData length calculation
* mixer
  - alsa: fix crash bug

ver 0.20.4 (2017/02/01)
* input
  - nfs: fix freeze after reconnect
* output
  - sndio: work around a libroar C++ incompatibility
* workaround for GCC 4.9 "constexpr" bug
* fix FreeBSD build failure

ver 0.20.3 (2017/01/25)
* protocol
  - "playlistadd" creates new playlist if it does not exist, as documented
* database
  - proxy: fix error "terminate called after throwing ..."
  - proxy: make connect errors during startup non-fatal
* neighbor
  - upnp: fix premature expiry
* replay gain: don't reset ReplayGain levels when unpausing playback
* silence surround channels when converting from stereo
* use shortcuts such as "dsd64" in log messages

ver 0.20.2 (2017/01/15)
* input
  - alsa: fix crash bug
  - alsa: fix buffer overruns
* decoder
  - flac: add options "probesize" and "analyzeduration"
* resampler
  - libsamplerate: reset state after seeking
* output
  - fix static noise after changing to a different audio format
  - alsa: fix the DSD_U32 sample rate
  - alsa: fix the DSD_U32 byte order
  - alsa: support DSD_U16
  - recorder: fix error "Failed to create : No such file or directory"
* playlist
  - cue: fix skipping songs

ver 0.20.1 (2017/01/09)
* input
  - curl: fix crash bug
  - curl: fix freeze bug
* decoder
  - wavpack: fix crash bug
* storage
  - curl: new storage plugin for WebDAV (work in progress)
* mixer
  - alsa: normalize displayed volume according to human perception
* fix crash with volume_normalization enabled

ver 0.20 (2017/01/04)
* protocol
  - "commands" returns playlist commands only if playlist_directory configured
  - "search"/"find" have a "window" parameter
  - report song duration with milliseconds precision
  - "sticker find" can match sticker values
  - drop the "file:///" prefix for absolute file paths
  - add range parameter to command "plchanges" and "plchangesposid"
  - send verbose error message to client
* input
  - curl: fix memory leak
* tags
  - ape, ogg: drop support for non-standard tag "album artist"
    affected filetypes: vorbis, flac, opus & all files with ape2 tags
    (most importantly some mp3s)
  - id3: remove the "id3v1_encoding" setting; by definition, all ID3v1 tags
    are ISO-Latin-1
  - ape: support APE replay gain on remote files
  - read ID3 tags from NFS/SMB
* decoder
  - improved error logging
  - report I/O errors to clients
  - ffmpeg: support ReplayGain and MixRamp
  - ffmpeg: support stream tags
  - gme: add option "accuracy"
  - gme: provide the TRACK tag
  - gme: faster scanning
  - mad: reduce memory usage while scanning tags
  - mpcdec: read the bit rate
  - pcm: support audio/L16 (RFC 2586) and audio/x-mpd-float
  - sidplay: faster scanning
  - wavpack: large file support
  - wavpack: support DSD (WavPack 5)
  - wavpack: archive support
* playlist
  - cue: don't skip pregap
  - embcue: fix last track
  - flac: new plugin which reads the "CUESHEET" metadata block
* output
  - alsa: fix multi-channel order
  - alsa: remove option "use_mmap"
  - alsa: support DSD_U32
  - alsa: disable DoP if it fails
  - jack: reduce CPU usage
  - pulse: set channel map to WAVE-EX
  - recorder: record tags
  - recorder: allow dynamic file names
  - sndio: new output plugin
* mixer
  - null: new plugin
* resampler
  - new block "resampler" in configuration file
    replacing the old "samplerate_converter" setting
  - soxr: allow multi-threaded resampling
* player
  - reset song priority on playback
  - reduce xruns
* write database and state file atomically
* always write UTF-8 to the log file.
* remove dependency on GLib
* support libsystemd (instead of the older libsystemd-daemon)
* database
  - proxy: add TCP keepalive option
* update
  - apply .mpdignore matches to subdirectories
* switch the code base to C++14
  - GCC 4.9 or clang 3.4 (or newer) recommended

ver 0.19.21 (2016/12/13)
* decoder
  - ffmpeg: fix crash bug
* fix unit test failure after recent "setprio" change
* systemd: add user unit

ver 0.19.20 (2016/12/09)
* protocol
  - "setprio" re-enqueues old song if priority has been raised
* decoder
  - ffmpeg: ignore empty packets
  - pcm: fix corruption bug with partial frames (after short read)
  - sidplay: fix playback speed with libsidplayfp
* output
  - winmm: fix 8 bit playback
* fix gcc 7.0 -Wimplicit-fallthrough
* systemd: paranoid security settings

ver 0.19.19 (2016/08/23)
* decoder
  - ffmpeg: bug fix for FFmpeg 3.1 support
  - wildmidi: support libWildMidi 0.4
* output
  - pulse: support 32 bit, 24 bit and floating point playback
* support non-x86 NetBSD
* fix clang 3.9 warnings

ver 0.19.18 (2016/08/05)
* decoder
  - ffmpeg: fix crash with older FFmpeg versions (< 3.0)
  - ffmpeg: log detailed error message
  - ffmpeg: support FFmpeg 3.1
  - sidplay: detect libsidplay2 with pkg-config
  - sidplay: log detailed error message
  - sidplay: read the "date" tag
  - sidplay: allow building with libsidplayfp instead of libsidplay2
* output
  - shout: recognize setting "encoder" instead of "encoding"
* fix memory leak after stream failure
* fix build failure with Boost 1.61
* require gcc 4.7 or newer

ver 0.19.17 (2016/07/09)
* decoder
  - flac: fix assertion failure while seeking
  - flac: fix stream duration indicator
  - fix seek problems in several plugins
* fix spurious seek error "Failed to allocate silence buffer"
* replay gain: fix "replay_gain_handler mixer" setting
* DSD: use 0x69 as silence pattern
* fix use-after-free bug on "close" and "kill"

ver 0.19.16 (2016/06/13)
* faster seeking
* fix system include path order
* add missing DocBook file to tarball

ver 0.19.15 (2016/04/30)
* decoder
  - ffmpeg: support FFmpeg 3.0
  - ffmpeg: use as fallback instead of "mad" if no plugin matches
  - opus: support bigger OpusTags packets
* fix more build failures on non-glibc builds due to constexpr Mutex
* fix build failure due to missing include
* fix unit test on Alpha

ver 0.19.14 (2016/03/18)
* decoder
  - dsdiff: fix off-by-one buffer overflow
  - opus: limit tag size to 64 kB
* archive
  - iso9660: fix buffer overflow
* fix quadratic runtime bug in the tag pool
* fix build failures on non-glibc builds due to constexpr Mutex

ver 0.19.13 (2016/02/23)
* tags
  - aiff, riff: fix ID3 chunk padding
* decoder
  - ffmpeg: support the TAK codec
* fix disappearing duration of remote songs during playback
* initialize supplementary groups with glibc 2.19+

ver 0.19.12 (2015/12/15)
* fix assertion failure on malformed UTF-8 tag
* fix build failure on non-Linux systems
* fix LimitRTTIME in systemd unit file

ver 0.19.11 (2015/10/27)
* tags
  - ape: fix buffer overflow
* decoder
  - ffmpeg: fix crash due to wrong avio_alloc_context() call
  - gme: don't loop forever, fall back to GME's default play length
* encoder
  - flac: fix crash with 32 bit playback
* mixer
  - fix mixer lag after enabling/disabling output

ver 0.19.10 (2015/06/21)
* input
  - curl: fix deadlock on small responses
  - smbclient: fix DFF playback
* decoder
  - ffmpeg: improve seeking accuracy
  - fix stuck stream tags
* encoder
  - opus: fix bogus granulepos
* output
  - fix failure to open device right after booting
* neighbor
  - nfs: fix deadlock when connecting
* fix "single" mode breakage due to queue edits

ver 0.19.9 (2015/02/06)
* decoder
  - dsdiff, dsf: raise ID3 tag limit to 1 MB
* playlist: fix loading duplicate tag types from state file
* despotify: remove defunct plugin
* fix clock integer overflow on OS X
* fix gcc 5.0 warnings
* fix build failure with uClibc
* fix build failure on non-POSIX operating systems
* fix dependency issue on parallel Android build
* fix database/state file saving on Windows

ver 0.19.8 (2015/01/14)
* input
  - curl: fix bug after rewinding from end-of-file
  - mms: reduce delay at the beginning of playback
* decoder
  - dsdiff, dsf: allow ID3 tags larger than 4 kB
  - ffmpeg: support interleaved floating point
* fix clang 3.6 warnings
* fix build failure on NetBSD

ver 0.19.7 (2014/12/17)
* input
  - nfs: fix crash while canceling a failing file open operation
  - nfs: fix memory leak on connection failure
  - nfs: fix reconnect after mount failure
  - nfs: implement mount timeout (60 seconds)
* storage
  - nfs: implement I/O timeout (60 seconds)
* playlist
  - embcue: fix filename suffix detection
  - don't skip non-existent songs in "listplaylist"
* decoder
  - ffmpeg: fix time stamp underflow
* fix memory allocator bug on Windows

ver 0.19.6 (2014/12/08)
* decoder
  - ffmpeg: support FFmpeg 2.5
* fix build failure with musl
* android
  - update libFLAC to 1.3.1
  - update FFmpeg to 2.5

ver 0.19.5 (2014/11/26)
* input
  - nfs: fix crash on connection failure
* archive
  - zzip: fix crash after seeking
* decoder
  - dsdiff, dsf, opus: fix deadlock while seeking
  - mp4v2: remove because of incompatible license

ver 0.19.4 (2014/11/18)
* protocol
  - workaround for buggy clients that send "add /"
* decoder
  - ffmpeg: support opus
  - opus: add MIME types audio/ogg and application/ogg
* fix crash on failed filename charset conversion
* fix local socket detection from uid=0 (root)

ver 0.19.3 (2014/11/11)
* protocol
  - fix "(null)" result string to "list" when AlbumArtist is disabled
* database
  - upnp: fix breakage due to malformed URIs
* input
  - curl: another fix for redirected streams
* decoder
  - audiofile: fix crash while playing streams
  - audiofile: fix bit rate calculation
  - ffmpeg: support opus
  - opus: fix bogus duration on streams
  - opus: support chained streams
  - opus: improved error logging
* fix distorted audio with soxr resampler
* fix build failure on Mac OS X with non-Apple compilers

ver 0.19.2 (2014/11/02)
* input
  - curl: fix redirected streams
* playlist
  - don't allow empty playlist name
  - m3u: don't ignore unterminated last line
  - m3u: recognize the file suffix ".m3u8"
* decoder
  - ignore URI query string for plugin detection
  - faad: remove workaround for ancient libfaad2 ABI bug
  - ffmpeg: recognize MIME type audio/aacp
  - mad: fix negative replay gain values
* output
  - fix memory leak after filter initialization error
  - fall back to PCM if given DSD sample rate is not supported
* fix assertion failure on unsupported PCM conversion
* auto-disable plugins that require GLib when --disable-glib is used

ver 0.19.1 (2014/10/19)
* input
  - mms: fix deadlock bug
* playlist
  - extm3u: fix Extended M3U detection
  - m3u, extm3u, cue: fix truncated lines
* fix build failure on Mac OS X
* add missing file systemd/mpd.socket to tarball

ver 0.19 (2014/10/10)
* protocol
  - new commands "addtagid", "cleartagid", "listfiles", "listmounts",
    "listneighbors", "mount", "rangeid", "unmount"
  - "lsinfo" and "readcomments" allowed for remote files
  - "listneighbors" lists file servers on the local network
  - "playlistadd" supports file:///
  - "idle" with unrecognized event name fails
  - "list" on album artist falls back to the artist tag
  - "list" and "count" allow grouping
  - new "search"/"find" filter "modified-since"
  - "seek*" allows fractional position
  - close connection after syntax error
* database
  - proxy: forward "idle" events
  - proxy: forward the "update" command
  - proxy: copy "Last-Modified" from remote directories
  - simple: compress the database file using gzip
  - upnp: new plugin
  - cancel the update on shutdown
* storage
  - music_directory can point to a remote file server
  - nfs: new plugin
  - smbclient: new plugin
* playlist
  - cue: fix bogus duration of the last track
  - cue: restore CUE tracks from state file
  - soundcloud: use https instead of http
  - soundcloud: add default API key
* archive
  - read tags from songs in an archive
* input
  - alsa: new input plugin
  - curl: options "verify_peer" and "verify_host"
  - ffmpeg: update offset after seeking
  - ffmpeg: improved error messages
  - mms: non-blocking I/O
  - nfs: new input plugin
  - smbclient: new input plugin
* filter
  - volume: improved software volume dithering
* decoder:
  - vorbis, flac, opus: honor DESCRIPTION= tag in Xiph-based files as a comment to the song
  - audiofile: support scanning remote files
  - audiofile: log libaudiofile errors
  - dsdiff, dsf: report bit rate
  - dsdiff, dsf: implement seeking
  - dsf: support DSD512
  - dsf: support multi-channel files
  - dsf: fix big-endian bugs
  - dsf: fix noise at end of malformed file
  - mpg123: support ID3v2, ReplayGain and MixRamp
  - sndfile: support scanning remote files
  - sndfile: support tags "comment", "album", "track", "genre"
  - sndfile: native floating point playback
  - sndfile: optimized 16 bit playback
  - mp4v2: support playback of MP4 files.
* encoder:
  - shine: new encoder plugin
* output
  - alsa: support native DSD playback
  - alsa: rename "DSD over USB" to "DoP"
  - osx: fix hang after (un)plugging headphones
* threads:
  - the update thread runs at "idle" priority
  - the output thread runs at "real-time" priority
  - increase kernel timer slack on Linux
  - name each thread (for debugging)
* configuration
  - allow playlist directory without music directory
  - use XDG to auto-detect "music_directory" and "db_file"
* add tags "AlbumSort", "MUSICBRAINZ_RELEASETRACKID"
* disable global Latin-1 fallback for tag values
* new resampler option using libsoxr
* ARM NEON optimizations
* install systemd unit for socket activation
* Android port

ver 0.18.23 (2015/02/06)
* despotify: remove defunct plugin
* fix clock integer overflow on OS X
* fix gcc 5.0 warnings

ver 0.18.22 (2015/01/14)
* fix clang 3.6 warnings

ver 0.18.21 (2014/12/17)
* playlist
  - embcue: fix filename suffix detection
* decoder
  - ffmpeg: fix time stamp underflow

ver 0.18.20 (2014/12/08)
* decoder
  - ffmpeg: support FFmpeg 2.5
* fix build failure with musl

ver 0.18.19 (2014/11/26)
* archive
  - zzip: fix crash after seeking

ver 0.18.18 (2014/11/18)
* decoder
  - ffmpeg: support opus
* fix crash on failed filename charset conversion
* fix local socket detection from uid=0 (root)

ver 0.18.17 (2014/11/02)
* playlist
  - don't allow empty playlist name
  - m3u: recognize the file suffix ".m3u8"
* decoder
  - ignore URI query string for plugin detection
  - faad: remove workaround for ancient libfaad2 ABI bug
  - ffmpeg: recognize MIME type audio/aacp

ver 0.18.16 (2014/09/26)
* fix DSD breakage due to typo in configure.ac

ver 0.18.15 (2014/09/26)
* command
  - list: reset used size after the list has been processed
* fix MixRamp
* work around build failure on NetBSD

ver 0.18.14 (2014/09/11)
* protocol
  - fix range parser bug on certain 32 bit architectures
* decoder
  - audiofile: fix crash after seeking
  - ffmpeg: fix crash with ffmpeg/libav version 11
  - fix assertion failure after seeking

ver 0.18.13 (2014/08/31)
* protocol
  - don't change song on "seekcur" in random mode

* decoder
  - dsdiff, dsf: fix endless loop on malformed file
  - ffmpeg: support ffmpeg/libav version 11
  - gme: fix song duration
* output
  - alsa: fix endless loop at end of file in dsd_usb mode
* fix state file saver
* fix build failure on Darwin

ver 0.18.12 (2014/07/30)
* database
  - proxy: fix build failure with libmpdclient 2.2
  - proxy: fix add/search and other commands with libmpdclient < 2.9
* decoder
  - audiofile: improve responsiveness
  - audiofile: fix WAV stream playback
  - dsdiff, dsf: fix stream playback
  - dsdiff: fix metadata parser bug (uninitialized variables)
  - faad: estimate song duration for remote files
  - sndfile: improve responsiveness
* randomize next song when enabling "random" mode while not playing
* randomize next song when adding to single-song queue

ver 0.18.11 (2014/05/12)
* decoder
  - opus: fix missing song length on high-latency files
* fix race condition when using GLib event loop (non-Linux)

ver 0.18.10 (2014/04/10)
* decoder
  - ffmpeg: fix seeking bug
  - ffmpeg: handle unknown stream start time
  - gme: fix memory leak
  - sndfile: work around libsndfile bug on partial read
* don't interrupt playback when current song gets deleted

ver 0.18.9 (2014/03/02)
* protocol
  - "findadd" requires the "add" permission
* output
  - alsa: improved workaround for noise after manual song change
* decoder
  - vorbis: fix linker failure when libvorbis/libogg are static
* encoder
  - vorbis: fix another linker failure
* output
  - pipe: fix hanging child process due to blocked signals
* fix build failure due to missing signal.h include

ver 0.18.8 (2014/02/07)
* decoder
  - ffmpeg: support libav v10_alpha1
* encoder
  - vorbis: fix linker failure
* output
  - roar: documentation
* more robust Icy-Metadata parser
* fix Solaris build failure

ver 0.18.7 (2014/01/13)
* playlist
  - pls: fix crash after parser error
  - soundcloud: fix build failure with libyajl 2.0.1
* decoder
  - faad: fix memory leak
  - mpcdec: reject libmpcdec SV7 in configure script
* daemon: don't initialize supplementary groups when already running
  as the configured user

ver 0.18.6 (2013/12/24)
* input
  - cdio_paranoia: support libcdio-paranoia 0.90
* tags
  - riff: recognize upper-case "ID3" chunk name
* decoder
  - ffmpeg: use relative timestamps
* output
  - openal: fix build failure on Mac OS X
  - osx: fix build failure
* mixer
  - alsa: fix build failure with uClibc
* fix replay gain during cross-fade
* accept files without metadata

ver 0.18.5 (2013/11/23)
* configuration
  - fix crash when db_file is configured without music_directory
  - fix crash on "stats" without db_file/music_directory
* database
  - proxy: auto-reload statistics
  - proxy: provide "db_update" in "stats" response
* input
  - curl: work around stream resume bug (fixed in libcurl 7.32.0)
* decoder
  - fluidsynth: auto-detect by default
* clip 24 bit data from libsamplerate
* fix ia64, mipsel and other little-endian architectures
* fix build failures due to missing includes
* fix build failure with static libmpdclient

ver 0.18.4 (2013/11/13)
* decoder
  - dsdiff: fix byte order bug
* fix build failures due to missing includes
* libc++ compatibility

ver 0.18.3 (2013/11/08)
* fix stuck MPD after song change (0.18.2 regression)

ver 0.18.2 (2013/11/07)
* protocol:
  - "close" flushes the output buffer
* input:
  - cdio_paranoia: add setting "default_byte_order"
  - curl: fix bug with redirected streams
* playlist:
  - pls: fix reversed song order
* decoder:
  - audiofile: require libaudiofile 0.3 due to API breakage
  - dsf: enable DSD128
* enable buffering when starting playback (regression fix)
* fix build failures due to missing includes
* fix big-endian support

ver 0.18.1 (2013/11/04)
* protocol:
  - always ignore whitespace at the end of the line
* networking:
  - log UNIX domain path names instead of "localhost"
  - open listener sockets in the order they were configured
  - don't abort if IPv6 is not available
* output:
  - alsa: avoid endless loop in Raspberry Pi workaround
* filter:
  - autoconvert: fix "volume_normalization" with mp3 files
* add missing files to source tarball

ver 0.18 (2013/10/31)
* configuration:
  - allow tilde paths for socket
  - default filesystem charset is UTF-8 instead of ISO-8859-1
  - increase default buffer size to 4 MB
* protocol:
  - new command "readcomments" lists arbitrary file tags
  - new command "toggleoutput"
  - "find"/"search" with "any" does not match file name
  - "search" and "find" with base URI (keyword "base")
  - search for album artist falls back to the artist tag
  - re-add the "volume" command
* input:
  - curl: enable https
  - soup: plugin removed
* playlist:
  - lastfm: remove defunct Last.fm support
* decoder:
  - adplug: new decoder plugin using libadplug
  - dsf: don't play junk at the end of the "data" chunk
  - ffmpeg: drop support for pre-0.8 ffmpeg
  - flac: require libFLAC 1.2 or newer
  - flac: support FLAC files inside archives
  - opus: new decoder plugin for the Opus codec
  - vorbis: skip 16 bit quantisation, provide float samples
  - mikmod: add "loop" configuration parameter
  - modplug: add "loop_count" configuration parameter
  - mp4ff: obsolete plugin removed
* encoder:
  - opus: new encoder plugin for the Opus codec
  - vorbis: accept floating point input samples
* output:
  - new option "tags" may be used to disable sending tags to output
  - alsa: workaround for noise after manual song change
  - ffado: remove broken plugin
  - httpd: support HEAD requests
  - mvp: remove obsolete plugin
  - osx: disabled by default because it's unmaintained and unsupported
* improved decoder/output error reporting
* eliminate timer wakeup on idle MPD
* fix unresponsive MPD while waiting for stream
* port of the source code to C++11

ver 0.17.6 (2013/10/14)
* mixer:
  - alsa: fix busy loop when USB sound device gets unplugged
* decoder:
  - modplug: fix build with Debian package 1:0.8.8.4-4
* stored playlists:
  - fix loading playlists with references to local files
  - obey filesystem_charset for URLs

ver 0.17.5 (2013/08/04)
* protocol:
  - fix "playlistadd" with URI
  - fix "move" relative to current when there is no current song
* decoder:
  - ffmpeg: support "application/flv"
  - mikmod: adapt to libmikmod 3.2
* configure.ac:
  - detect system "ar"

ver 0.17.4 (2013/04/08)
* protocol:
  - allow to omit END in ranges (START:END)
  - don't emit IDLE_PLAYER before audio format is known
* decoder:
  - ffmpeg: support float planar audio (ffmpeg 1.1)
  - ffmpeg: fix AVFrame allocation
* player:
  - implement missing "idle" events on output errors
* clock: fix build failure

ver 0.17.3 (2013/01/06)
* output:
  - osx: fix pops during playback
  - recorder: fix I/O error check
  - shout: fix memory leak in error handler
  - recorder, shout: support Ogg packets that span more than one page
* decoder:
  - ffmpeg: ignore negative time stamps
  - ffmpeg: support planar audio
* playlist:
  - cue: fix memory leak
  - cue: fix CUE files with only one track

ver 0.17.2 (2012/09/30)
* protocol:
  - fix crash in local file check
* decoder:
  - fluidsynth: remove throttle (requires libfluidsynth 1.1)
  - fluidsynth: stop playback at end of file
  - fluidsynth: check MIDI file format while scanning
  - fluidsynth: add sample rate setting
  - wavpack: support all APEv2 tags
* output:
  - httpd: use monotonic clock, avoid hiccups after system clock adjustment
  - httpd: fix throttling bug after resuming playback
* playlist:
  - cue: map "PERFORMER" to "artist" or "album artist"
* mapper: fix non-UTF8 music directory name
* mapper: fix potential crash in file permission check
* playlist: fix use-after-free bug
* playlist: fix memory leak
* state_file: save song priorities
* player: disable cross-fading in "single" mode
* update: fix unsafe readlink() usage
* configure.ac:
  - don't auto-detect the vorbis encoder when Tremor is enabled

ver 0.17.1 (2012/07/31)
* protocol:
  - require appropriate permissions for searchadd{,pl}
* tags:
  - aiff: support the AIFC format
  - ape: check for ID3 if no usable APE tag was found
* playlist:
  - cue: support file types "MP3", "AIFF"
* output:
  - fix noisy playback with conversion and software volume

ver 0.17 (2012/06/27)
* protocol:
  - support client-to-client communication
  - "update" and "rescan" need only "CONTROL" permission
  - new command "seekcur" for simpler seeking within current song
  - new command "config" dumps location of music directory
  - add range parameter to command "load"
  - print extra "playlist" object for embedded CUE sheets
  - new commands "searchadd", "searchaddpl"
* input:
  - cdio_paranoia: new input plugin to play audio CDs
  - curl: enable CURLOPT_NETRC
  - curl: non-blocking I/O
  - soup: new input plugin based on libsoup
* tags:
  - RVA2: support separate album/track replay gain
* decoder:
  - mpg123: implement seeking
  - ffmpeg: drop support for pre-0.5 ffmpeg
  - ffmpeg: support WebM
  - oggflac: delete this obsolete plugin
  - dsdiff: new decoder plugin
* output:
  - alsa: support DSD-over-USB (dCS suggested standard)
  - httpd: support for streaming to a DLNA client
  - openal: improve buffer cancellation
  - osx: allow user to specify other audio devices
  - osx: implement 32 bit playback
  - shout: add possibility to set url
  - roar: new output plugin for RoarAudio
  - winmm: fail if wrong device specified instead of using default device
* mixer:
  - alsa: listen for external volume changes
* playlist:
  - allow references to songs outside the music directory
  - new CUE parser, without libcue
  - soundcloud: new plugin for accessing soundcloud.com
* state_file: add option "restore_paused"
* cue: show CUE track numbers
* allow port specification in "bind_to_address" settings
* support floating point samples
* systemd socket activation
* improve --version output
* WIN32: fix renaming of stored playlists with non-ASCII names


ver 0.16.8 (2012/04/04)
* fix for libsamplerate assertion failure
* decoder:
  - vorbis (and others): fix seeking at startup
  - ffmpeg: read the "year" tag
* encoder:
  - vorbis: generate end-of-stream packet before tag
  - vorbis: generate end-of-stream packet when playback ends
* output:
  - jack: check for connection failure before starting playback
  - jack: workaround for libjack1 crash bug
  - osx: fix stuttering due to buffering bug
* fix endless loop in text file reader
* update: skip symlinks in path that is to be updated


ver 0.16.7 (2012/02/04)
* input:
  - ffmpeg: support libavformat 0.7
* decoder:
  - ffmpeg: support libavformat 0.8, libavcodec 0.9
  - ffmpeg: support all MPD tags
* output:
  - httpd: fix excessive buffering
  - openal: force 16 bit playback, as 8 bit doesn't work
  - osx: remove sleep call from render callback
  - osx: clear render buffer when there's not enough data
* fix moving after current song


ver 0.16.6 (2011/12/01)
* decoder:
  - fix assertion failure when resuming streams
  - ffmpeg: work around bogus channel count
* encoder:
  - flac, null, wave: fix buffer corruption bug
  - wave: support packed 24 bit samples
* mapper: fix the bogus "not a directory" error message
* mapper: check "x" and "r" permissions on music directory
* log: print reason for failure
* event_pipe: fix WIN32 regression
* define WINVER in ./configure
* WIN32: autodetect filesystem encoding


ver 0.16.5 (2011/10/09)
* configure.ac
  - disable assertions in the non-debugging build
  - show solaris plugin result correctly
  - add option --enable-solaris-output
* pcm_format: fix 32-to-24 bit conversion (the "silence" bug)
* input:
  - rewind: reduce heap usage
* decoder:
  - ffmpeg: higher precision timestamps
  - ffmpeg: don't require key frame for seeking
  - fix CUE track seeking
* output:
  - openal: auto-fallback to mono if channel count is unsupported
* player:
  - make seeking to CUE track more reliable
  - the "seek" command works when MPD is stopped
  - restore song position from state file (bug fix)
  - fix crash that sometimes occurred when audio device fails on startup
  - fix absolute path support in playlists
* WIN32: close sockets properly
* install systemd service file if systemd is available


ver 0.16.4 (2011/09/01)
* don't abort configure when avahi is not found
* auto-detect libmad without pkg-config
* fix memory leaks
* don't resume playback when seeking to another song while paused
* apply follow_inside_symlinks to absolute symlinks
* fix playback discontinuation after seeking
* input:
  - curl: limit the receive buffer size
  - curl: implement a hard-coded timeout of 10 seconds
* decoder:
  - ffmpeg: workaround for semantic API change in recent ffmpeg versions
  - flac: validate the sample rate when scanning the tag
  - wavpack: obey all decoder commands, stop at CUE track border
* encoder:
  - vorbis: don't send end-of-stream on flush
* output:
  - alsa: fix SIGFPE when alsa announces a period size of 0
  - httpd: don't warn on client disconnect
  - osx: don't drain the buffer when closing
  - pulse: fix deadlock when resuming the stream
  - pulse: fix deadlock when the stream was suspended


ver 0.16.3 (2011/06/04)
* fix assertion failure in audio format mask parser
* fix NULL pointer dereference in playlist parser
* fix playlist files in base music directory
* database: allow directories with just playlists
* decoder:
  - ffmpeg: support libavcodec 0.7


ver 0.16.2 (2011/03/18)
* configure.ac:
  - fix bashism in tremor test
* decoder:
  - tremor: fix configure test
  - gme: detect end of song
* encoder:
  - vorbis: reset the Ogg stream after flush
* output:
  - httpd: fix uninitialized variable
  - httpd: include sys/socket.h
  - oss: AFMT_S24_PACKED is little-endian
  - oss: disable 24 bit playback on FreeBSD


ver 0.16.1 (2011/01/09)
* audio_check: fix parameter in prototype
* add void casts to suppress "result unused" warnings (clang)
* input:
  - ffado: disable by default
* decoder:
  - mad: work around build failure on Solaris
  - resolve modplug vs. libsndfile cflags/headers conflict
* output:
  - solaris: add missing parameter to open_cloexec() cal
  - osx: fix up audio format first, then apply it to device
* player_thread: discard empty chunks while cross-fading
* player_thread: fix assertion failure due to early seek
* output_thread: fix double lock


ver 0.16 (2010/12/11)
* protocol:
  - send song modification time to client
  - added "update" idle event
  - removed the deprecated "volume" command
  - added the "findadd" command
  - range support for "delete"
  - "previous" really plays the previous song
  - "addid" with negative position is deprecated
  - "load" supports remote playlists (extm3u, pls, asx, xspf, lastfm://)
  - allow changing replay gain mode on-the-fly
  - omitting the range end is possible
  - "update" checks if the path is malformed
* archive:
  - iso: renamed plugin to "iso9660"
  - zip: renamed plugin to "zzip"
* input:
  - lastfm: obsolete plugin removed
  - ffmpeg: new input plugin using libavformat's "avio" library
* tags:
  - added tags "ArtistSort", "AlbumArtistSort"
  - id3: revised "performer" tag support
  - id3: support multiple values
  - ape: MusicBrainz tags
  - ape: support multiple values
* decoders:
  - don't try a plugin twice (MIME type & suffix)
  - don't fall back to "mad" unless no plugin matches
  - ffmpeg: support multiple tags
  - ffmpeg: convert metadata to generic format
  - ffmpeg: implement the libavutil log callback
  - sndfile: new decoder plugin based on libsndfile
  - flac: moved CUE sheet support to a playlist plugin
  - flac: support streams without STREAMINFO block
  - mikmod: sample rate is configurable
  - mpg123: new decoder plugin based on libmpg123
  - sidplay: support sub-tunes
  - sidplay: implemented songlength database
  - sidplay: support seeking
  - sidplay: play monaural SID tunes in mono
  - sidplay: play mus, str, prg, x00 files
  - wavpack: activate 32 bit support
  - wavpack: allow more than 2 channels
  - mp4ff: rename plugin "mp4" to "mp4ff"
* encoders:
  - twolame: new encoder plugin based on libtwolame
  - flac: new encoder plugin based on libFLAC
  - wave: new encoder plugin for PCM WAV format
* output:
  - recorder: new output plugin for recording radio streams
  - alsa: don't recover on CANCEL
  - alsa: fill period buffer with silence before draining
  - openal: new output plugin
  - pulse: announce "media.role=music"
  - pulse: renamed context to "Music Player Daemon"
  - pulse: connect to server on MPD startup, implement pause
  - jack: require libjack 0.100
  - jack: don't disconnect during pause
  - jack: connect to server on MPD startup
  - jack: added options "client_name", "server_name"
  - jack: clear ring buffers before activating
  - jack: renamed option "ports" to "destination_ports"
  - jack: support more than two audio channels
  - httpd: bind port when output is enabled
  - httpd: added name/genre/website configuration
  - httpd: implement "pause"
  - httpd: bind_to_address support (including IPv6)
  - oss: 24 bit support via OSS4
  - win32: new output plugin for Windows Wave
  - shout, httpd: more responsive to control commands
  - wildcards allowed in audio_format configuration
  - consistently lock audio output objects
* player:
  - drain audio outputs at the end of the playlist
* mixers:
  - removed support for legacy mixer configuration
  - reimplemented software volume as mixer+filter plugin
  - per-device software/hardware mixer setting
* commands:
  - added new "status" line with more precise "elapsed time"
* update:
  - automatically update the database with Linux inotify
  - support .mpdignore files in the music directory
  - sort songs by album name first, then disc/track number
  - rescan after metadata_to_use change
* normalize: upgraded to AudioCompress 2.0
  - automatically convert to 16 bit samples
* replay gain:
  - reimplemented as a filter plugin
  - fall back to track gain if album gain is unavailable
  - optionally use hardware mixer to apply replay gain
  - added mode "auto"
  - parse replay gain from APE tags
* log unused/unknown block parameters
* removed the deprecated "error_file" option
* save state when stopped
* renamed option "--stdout" to "--stderr"
* removed options --create-db and --no-create-db
* state_file: save only if something has changed
* database: eliminated maximum line length
* log: redirect stdout/stderr to /dev/null if syslog is used
* set the close-on-exec flag on all file descriptors
* pcm_volume, pcm_mix: implemented 32 bit support
* support packed 24 bit samples
* CUE sheet support
* support for MixRamp tags
* obey $(sysconfdir) for default mpd.conf location
* build with large file support by default
* added test suite ("make check")
* require GLib 2.12
* added libwrap support
* make single mode 'sticky'


ver 0.15.17 (2011/??/??)
* encoder:
  - vorbis: reset the Ogg stream after flush
* decoders:
  - vorbis: fix tremor support


ver 0.15.16 (2011/03/13)
* output:
  - ao: initialize the ao_sample_format struct
  - jack: fix crash with mono playback
* encoders:
  - lame: explicitly configure the output sample rate
* update: log all file permission problems


ver 0.15.15 (2010/11/08)
* input:
  - rewind: fix assertion failure
* output:
  - shout: artist comes first in stream title


ver 0.15.14 (2010/11/06)
* player_thread: fix assertion failure due to wrong music pipe on seek
* output_thread: fix assertion failure due to race condition in OPEN
* input:
  - rewind: fix double free bug
* decoders:
  - mp4ff, ffmpeg: add extension ".m4b" (audio book)


ver 0.15.13 (2010/10/10)
* output_thread: fix race condition after CANCEL command
* output:
  - httpd: fix random data in stream title
  - httpd: MIME type audio/ogg for Ogg Vorbis
* input:
  - rewind: update MIME not only once
  - rewind: enable for MMS


ver 0.15.12 (2010/07/20)
* input:
  - curl: remove assertion after curl_multi_fdset()
* tags:
  - rva2: set "gain", not "peak"
* decoders:
  - wildmidi: support version 0.2.3


ver 0.15.11 (2010/06/14)
* tags:
  - ape: support album artist
* decoders:
  - mp4ff: support tags "album artist", "albumartist", "band"
  - mikmod: fix memory leak
  - vorbis: handle uri==NULL
  - ffmpeg: fix memory leak
  - ffmpeg: free AVFormatContext on error
  - ffmpeg: read more metadata
  - ffmpeg: fix libavformat 0.6 by using av_open_input_stream()
* playlist: emit IDLE_OPTIONS when resetting single mode
* listen: make get_remote_uid() work on BSD


ver 0.15.10 (2010/05/30)
* input:
  - mms: fix memory leak in error handler
  - mms: initialize the "eof" attribute
* decoders:
  - mad: properly calculate ID3 size without libid3tag


ver 0.15.9 (2010/03/21)
* decoders:
  - mad: fix crash when seeking at end of song
  - mpcdec: fix negative shift on fixed-point samples
  - mpcdec: fix replay gain formula with v8
* playlist: fix single+repeat in random mode
* player: postpone song tags during cross-fade


ver 0.15.8 (2010/01/17)
* input:
  - curl: allow rewinding with Icy-Metadata
* decoders:
  - ffmpeg, flac, vorbis: added more flac/vorbis MIME types
  - ffmpeg: enabled libavformat's file name extension detection
* dbUtils: return empty tag value only if no value was found
* decoder_thread: fix CUE track playback
* queue: don't repeat current song in consume mode


ver 0.15.7 (2009/12/27)
* archive:
  - close archive when stream is closed
  - iso, zip: fixed memory leak in destructor
* input:
  - file: don't fall back to parent directory
  - archive: fixed memory leak in error handler
* tags:
  - id3: fix ID3v1 charset conversion
* decoders:
  - eliminate jitter after seek failure
  - ffmpeg: don't try to force stereo
  - wavpack: allow fine-grained seeking
* mixer: explicitly close all mixers on shutdown
* mapper: fix memory leak when playlist_directory is not set
* mapper: apply filesystem_charset to playlists
* command: verify playlist name in the "rm" command
* database: return multiple tag values per song


ver 0.15.6 (2009/11/18)
* input:
  - lastfm: fixed variable name in GLib<2.16 code path
  - input/mms: require libmms 0.4
* archive:
  - zzip: require libzzip 0.13
* tags:
  - id3: allow 4 MB RIFF/AIFF tags
* decoders:
  - ffmpeg: convert metadata
  - ffmpeg: align the output buffer
  - oggflac: rewind stream after FLAC detection
  - flac: fixed CUE seeking range check
  - flac: fixed NULL pointer dereference in CUE code
* output_thread: check again if output is open on PAUSE
* update: delete ignored symlinks from database
* database: increased maximum line length to 32 kB
* sticker: added fallback for sqlite3_prepare_v2()


ver 0.15.5 (2009/10/18)
* input:
  - curl: don't abort if a packet has only metadata
  - curl: fixed endless loop during buffering
* tags:
  - riff, aiff: fixed "limited range" gcc warning
* decoders:
  - flac: fixed two memory leaks in the CUE tag loader
* decoder_thread: change the fallback decoder name to "mad"
* output_thread: check again if output is open on CANCEL
* update: fixed memory leak during container scan


ver 0.15.4 (2009/10/03)
* decoders:
  - vorbis: revert "faster tag scanning with ov_test_callback()"
  - faad: skip assertion failure on large ID3 tags
  - ffmpeg: use the "artist" tag if "author" is not present
* output:
  - osx: fix the OS X 10.6 build


ver 0.15.3 (2009/08/29)
* decoders:
  - vorbis: faster tag scanning with ov_test_callback()
* output:
  - fix stuttering due to uninitialized variable
* update: don't re-read unchanged container files


ver 0.15.2 (2009/08/15)
* tags:
  - ape: check the tag size (fixes integer underflow)
  - ape: added protection against large memory allocations
* decoders:
  - mad: skip ID3 frames when libid3tag is disabled
  - flac: parse all replaygain tags
  - flac: don't allocate cuesheet twice (memleak)
* output:
  - shout: fixed stuck pause bug
  - shout: minimize the unpause latency
* update: free empty path string (memleak)
* update: free temporary string in container scan (memleak)
* directory: free empty directories after removing them (memleak)


ver 0.15.1 (2009/07/15)
* decoders:
  - flac: fix assertion failure in tag_free() call
* output:
  - httpd: include sys/types.h (fixes Mac OS X)
* commands:
  - don't resume playback when stopping during pause
* database: fixed NULL pointer dereference after charset change
* log: fix double free() bug during shutdown


ver 0.15 (2009/06/23)
* input:
  - parse Icy-Metadata
  - added support for the MMS protocol
  - hide HTTP password in playlist
  - lastfm: new input plugin for last.fm radio (experimental and incomplete!)
  - curl: moved proxy settings to "input" block
* tags:
  - support the "album artist" tag
  - support MusicBrainz tags
  - parse RVA2 tags in mp3 files
  - parse ID3 tags in AIFF/RIFF/WAV files
  - ffmpeg: support new metadata API
  - ffmpeg: added support for the tags comment, genre, year
* decoders:
  - audiofile: streaming support added
  - audiofile: added 24 bit support
  - modplug: another MOD plugin, based on libmodplug
  - mikmod disabled by default, due to severe security issues in libmikmod
  - sidplay: new decoder plugin for C64 SID (using libsidplay2)
  - fluidsynth: new decoder plugin for MIDI files (using libfluidsynth,
    experimental due to shortcomings in libfluidsynth)
  - wildmidi: another decoder plugin for MIDI files (using libwildmidi)
  - flac: parse stream tags
  - mpcdec: support the new libmpcdec SV8 API
  - added configuration option to disable decoder plugins
  - flac: support embedded cuesheets
  - ffmpeg: updated list of supported formats
* audio outputs:
  - added option to disable audio outputs by default
  - wait 10 seconds before reopening after play failure
  - shout: enlarged buffer size to 32 kB
  - null: allow disabling synchronization
  - mvp: fall back to stereo
  - mvp: fall back to 16 bit audio samples
  - mvp: check for reopen errors
  - mvp: fixed default device detection
  - pipe: new audio output plugin which runs a command
  - alsa: better period_time default value for high sample rates
  - solaris: new audio output plugin for Solaris /dev/audio
  - httpd: new audio output plugin for web based streaming, similar to icecast
     but built in.
* commands:
  - "playlistinfo" and "move" supports a range now
  - added "sticker database", command "sticker", which allows clients
     to implement features like "song rating"
  - added "consume" command which removes a song after play
  - added "single" command, if activated, stops playback after current song or
     repeats the song if "repeat" is active.
* mixers:
  - rewritten mixer code to support multiple mixers
  - new pulseaudio mixer
  - alsa: new mixer_index option supports choosing between multiple
    identically-named controls on a device.
* Add audio archive extraction support:
  - bzip2
  - iso9660
  - zip
* the option "error_file" was removed, all messages are logged into
   "log_file"
* support logging to syslog
* fall back to XDG music directory if no music_directory is configured
* failure to read the state file is non-fatal
* --create-db starts the MPD daemon instead of exiting
* playlist_directory and music_directory are optional
* playlist: recalculate the queued song after random is toggled
* playlist: don't unpause on delete
* pause when all audio outputs fail to play
* daemon: ignore "user" setting if already running as that user
* listen: fix broken client IP addresses in log
* listen: bind failure on secondary address is non-fatal
* 24/32 bit audio support
* print available protocols in --version
* fill buffer after seeking
* choose the fallback resampler at runtime
* steps taken towards win32 compatibility
* require glib 2.6 or greater
* built-in documentation using doxygen and docbook


ver 0.14.2 (2009/02/13)
* configure.ac:
  - define HAVE_FFMPEG after all checks
* decoders:
  - ffmpeg: added support for the tags comment, genre, year
  - ffmpeg: don't warn of empty packet output
  - ffmpeg: check if the time stamp is valid
  - ffmpeg: fixed seek integer overflow
  - ffmpeg: enable WAV streaming
  - ffmpeg: added TTA support
  - wavpack: pass NULL if the .wvc file fails to open
  - mikmod: call MikMod_Exit() only in the finish() method
  - aac: fix stream metadata
* audio outputs:
  - jack: allocate ring buffers before connecting
  - jack: clear "shutdown" flag on reconnect
  - jack: reduced sleep time to 1ms
  - shout: fixed memory leak in the mp3 encoder
  - shout: switch to blocking mode
  - shout: use libshout's synchronization
  - shout: don't postpone metadata
  - shout: clear buffer before calling the encoder
* mapper: remove trailing slashes from music_directory
* player: set player error when output device fails
* update: recursively purge deleted directories
* update: free deleted subdirectories

ver 0.14.1 (2009/01/17)
* decoders:
  - mp4: support the writer/composer tag
  - id3: strip leading and trailing whitespace from ID3 tags
  - oggvorbis: fix tremor support
  - oggvorbis: disable seeking on remote files
* audio outputs:
  - jack: allocate default port names (fixes a crash)
* update:
  - refresh stats after update
  - save the database even if it is empty
* input_curl:
  - use select() to eliminate busy loop during connect
  - honour http_proxy_* config directives
  - fix assertion failure on "connection refused"
  - fix assertion failure with empty HTTP responses
* corrected the sample calculation in the fallback resampler
* log: automatically append newline
* fix setenv() conflict on Solaris
* configure.ac: check for pkg-config before using it
* fix minor memory leak in decoder_tag()
* fix cross-fading bug: it used to play some chunks of the new song twice
* playlist
  - fix assertion failure during playlist load
  - implement Fisher-Yates shuffle properly
  - safely search the playlist for deleted song
* use custom PRNG for volume dithering (speedup)
* detect libid3tag without pkg-config

ver 0.14 (2008/12/25)
* audio outputs:
  - wait 10 seconds before reopening a failed device
  - fifo: new plugin
  - null: new plugin
  - shout: block while trying to connect instead of failing
  - shout: new timeout parameter
  - shout: support mp3 encoding and the shoutcast protocol
  - shout: send silence during pause, so clients don't get disconnected
* decoders:
  - ffmpeg: new plugin
  - wavpack: new plugin
  - aac: stream support added
  - mod: disabled by default due to critical bugs in all libmikmod versions
* commands:
  - "addid" takes optional second argument to specify position
  - "idle" notifies the client when a notable change occurs
* Zeroconf support using Bonjour
* New zeroconf_enabled option so that Zeroconf support can be disabled
* Stop the player/decode processes when not playing to allow the CPU to sleep
* Fix a bug where closing an ALSA dmix device could cause MPD to hang
* Support for reading ReplayGain from LAME tags on MP3s
* MPD is now threaded, which greatly improves performance and stability
* memory usage reduced by merging duplicate tags in the database
* support connecting via unix domain socket
* allow authenticated local users to add any local file to the playlist
* 24 bit audio support
* optimized PCM conversions and dithering
* much code has been replaced by using GLib
* the HTTP client has been replaced with libcurl
* symbolic links in the music directory can be disabled; the default
  is to ignore symlinks pointing outside the music directory

ver 0.13.0 (2007/5/28)
* New JACK audio output
* Support for "file" as an alternative to "filename" in search, find, and list
* FLAC 1.1.3 API support
* New playlistadd command for adding to stored playlists
* New playlistclear command for clearing stored playlists
* Fix a bug where "find any" and "list <type> any" wouldn't return any results
* Make "list any" return an error instead of no results and an OK
* New gapless_mp3_playback option to disable gapless MP3 playback
* Support for seeking HTTP streams
* Zeroconf support using Avahi
* libsamplerate support for high quality audio resampling
* ID3v2 "Original Artist/Performer" tag support
* New playlistsearch command for searching the playlist (similar to "search")
* New playlistfind command for finding songs in the playlist (similar to "find")
* libmikmod 3.2.0 beta support
* New tagtypes command for retrieving a list of available tag types
* Fix a bug where no ACK was returned if loading a playlist failed
* Fix a bug where db_update in stats would be 0 after initial database creation
* New count command for getting stats on found songs (similar to "find")
* New playlistmove command for moving songs in stored playlists
* New playlistdelete command for deleting songs from stored playlists
* New rename command for renaming stored playlists
* Increased default buffer_before_play from 0% to 10% to prevent skipping
* Lots of bug fixes, cleaned up code, and performance improvements

ver 0.12.2 (2007/3/20)
* Fix a bug where clients could cause MPD to segfault

ver 0.12.1 (2006/10/10)
* Fix segfault when scanning an MP3 that has a Xing tag with 0 frames
* Fix segfault when there's no audio output specified and one can't be detected
* Fix handling of escaping in quotes
* Allow a quality of -1 to be specified for shout outputs
* A few minor cleanups

ver 0.12.0 (2006/9/22)
* New audio output code which supports:
  * A plugin-like architecture
  * Non-libao ("native") outputs:
    * ALSA
    * OSS
    * OS X
    * Media MVP
    * PulseAudio
    * Shout (Icecast or Shoutcast)
  * Playing through multiple outputs at once
  * Enabling/disabling outputs while MPD is running
  * Saving output state (enabled/disabled) to the state_file
* OggFLAC support
* Musepack support
* Gapless MP3 playback
* MP3 ReplayGain support (using ID3v2 tags only)
* Support for MP2 files if MP3 support is enabled
* Composer, Performer, Comment, and Disc metadata support
* New outputs command for listing available audio outputs
* New enableoutput and disableoutput commands for enabling/disabling outputs
* New plchangesposid command for a stripped down version of plchanges
* New addid command for adding to the playlist and returning a song ID
* New commands and notcommands commands for checking available commands
* Can now specify any supported metadata type or "any" in search, find, and list
* New volume_normalization parameter for enabling Audio Compress normalization
* New metadata_to_use parameter for choosing supported metadata types
* New pid_file parameter for saving the MPD process ID to the specified file
* The db_file parameter is now required
* The port parameter is now optional (defaults to 6600)
* Can specify bind_to_address multiple times
* New --kill argument for killing MPD if pid_file is specified
* Removed --update-db argument (use the update function in your client instead)
* New mpdconf.example
* New mpd.conf man page 
* Removed bundled libmad and libid3tag
* Lots of bug fixes, cleaned up code, and performance improvements

ver 0.11.5 (2004/11/1)
1) New id3v1_encoding config option to configure the id3v1 tag encoding (patch
from dottedmag)
2) Strip '\r' from m3u playlists (thank you windows)
3) Use random() instead of rand() for playlist randomizing
4) Fix a bug trying skipping some commented lines in m3u playlist files
5) Fix a bug when fetching metadata from streams that may cause certain
weirdnesses
6) Fix a bug where replaygain preamp was used on files w/o replaygain tags
7) Fix a busy loop when trying to prebuffer a nonexistant or missing stream
8) Fix a bug in forgetting to remove leading ' ' in content-type for http
streams
9) Check for ice-name in http headers
10) Be sure the strip all '\n' chars in tags
11) Set $HOME env variable when setuid'ing, this should fix the /root/.mcop
errors triggered by arts/libao

ver 0.11.4 (2004/7/26)
1) Fixed a segfault when decoding mp3's with corrupt id3v2 tags
2) Fixed a memory leak when encountering id3v2 tags in mp3 decoder

ver 0.11.3 (2004/7/21)
1) Add support for http authentication for streams
2) Added replaygain pre-amp support
3) Better error handling for fread() in inputStream_file
4) Fixed a bug so that when a freeAllInterfaces is called, it sets
max_interface_connections to 0.  This prevents potential segfaults and other
nastiness for forked processes, like the player and update-er (do to
interfacePrintWithFD()).
5) Allow blockingWrite() to handle errors more gracefully (for example, if the
disc is full, and thus the write() fails or can't be completed, we just skip
this write() and continue, instead of getting stuck in an infinite loop until
the write() becomes successful)
6) Updated mpdconf.example from sbh/avuton
7) If "user" is specified, then convert ~ in paths to the user's home path
specified by "user" config paramter (not the actual current user running mpd).

ver 0.11.2 (2004/7/5) 
1) Work around in computing total time for mp3's whose first valid mpeg frame is
not layer III
2) Fix mp3 and mp4 decoders when seeking past the end of the file
3) Fix replaygain for flac and vorbis
4) Fix memory leaks in flac decoder (from normalperson)
5) Fix Several other bugs in playlist.c and directory.c (from normalperson)

ver 0.11.1 (2004/6/24)
1) Fix a bug that caused "popping" at the beginning of mp3's
2) Fix playlistid command
3) Fix move commands so they don't mess up the song id's
4) Added support for HTTP Proxy
5) Detect and skip recursive links in the music directory
6) Fix addPathToDB() so updating on a specific path doesn't exist correctly adds
the parent directories to the DB

ver 0.11.0 (2004/6/18)
1) Support for playing mp3 and Ogg Vorbis streams
2) Non-blocking Update
3) Replaygain support for Ogg Vorbis and FLAC (by Eric Moore aka AliasMrJones)
4) audio_output_format option that allows for all audio output to be converted
to a format compatible with any sound card
5) Own routines for to always support UTF-8 <-> ISO-8859-1 conversion
6) Added "Id" and "Pos" metadata for songs in playlist
7) Added commands: plchanges, currentsong, playid, seekid, playlistid, moveid,
swapid, deleteid
8) UTF-8 validation of all tags
9) Update specific files/directories (for fast, incremental updating)
10) Added ACK error codes
11) Mod file support
12) Added command_list_ok_begin
13) Play after stop resumes from last position in the playlist
14) Play while pause resumes playback
15) Better signal handling by mackstann
16) Cleanup decoder interface (now called InputPlugins)
17) --create-db no long starts the daemon
18) --no-daemon outputs to log files
19) --stdout sends output to stdout/stderr
20) Default port is now 6600
21) Lots of other cleanups and Bugfixes

ver 0.10.4 (2004/5/26)
1) Fix configure problems on OpenBSD with langinfo and iconv
2) Fix an infinte loop when writing to an interface and it has expired
3) Fix a segfault in decoding flac's
4) Ingore CRC stuff in mp3's since some encoders did not compute the CRC
correctly
5) Fix a segfault in processing faulty mp4 metadata

ver 0.10.3 (2004/4/2)
1) Fix a segfault when a blanck line is sent from a client
2) Fix for loading playlists on platforms where char is unsigned
3) When pausing, release audio device after we say pause is successful (this
makes pause appear to not lag)
4) When returning errors for unknown types by player, be sure to copy the
filename
5) add --disable-alsa for disabling alsa mixer support
6) Use select() for a portable usleep()
7) For alsa mixer, default to "Master' element, not first element

ver 0.10.2 (2004/3/25)
1) Add suport for AAC
2) Substitute '\n' with ' ' in tag info
3) Remove empty directories from db
4) Resume from current position in song when using state file
5) Pause now closes the music device, and reopens it on resuming
6) Fix unnecessary big endian byte swapping
7) If locale is "C" or "POSIX", then use ISO-8859-1 as the fs charset
8) Fix a bug where alsa mixer wasn't detecting volume changes
9) For alsa and software mixer, show volume to be the same as it was set (even
if its not the exact volume)
10) Report bitrate for wave files
11) Compute song length of CBR mp3's more accurately

ver 0.10.1 (2004/3/7)
1) Check to see if we need to add "-lm" when linking mpd
2) Fix issues with skipping bad frames in an mp3 (this way we get the correct
samplerate and such)
3) Fix crossfading bug with ogg's
4) Updated libmad and libid3tag included w/ source to 0.15.1b

ver 0.10.0 (2004/3/3)
1) Use UTF-8 for all client communications
2) Crossfading support
3) Password Authentication (all in plaintext)
4) Software mixer
5) Buffer Size is configurable
6) Reduced Memory consumption (use directory tree for search and find)
7) Bitrate support for Flac
8) setvol command (deprecates volume command)
9) add command takes directories
10) Path's in config file now work with ~
11) Add samplerate,bits, and channels to status
12) Reenable playTime in stats display
13) Fix a segfault when doing: add ""
14) Fix a segfault with flac vorbis comments simply being "="
15) Fix a segfault/bug in queueNextSong with repeat+random
16) Fix a bug, where one process may segfault, and cause more processes to spawn
w/o killing ones that lost their parent.
17) Fix a bug when the OSS device was unable to fetch the current volume,
it would close the device (when it maybe previously closed by the exact same
code)
18) command.c cleanup by mackstann
19) directory.c and command.c cleanup by tw-nym

ver 0.9.4 (2004/1/21)
1) Fix a bug where updated tag info wasn't being detected
2) Set the default audio write size to 1024 bytes (should decrease cpu load a
bit on some machines).
3) Make audio write size configurable via "audio_write_size" config option
4) Tweak output buffer size for connections by detecting the kernel output
buffer size.

ver 0.9.3 (2003/10/31)
1) Store total time/length of songs in db and display in *info commands
2) Display instantaneous bitrate in status command
3) Add Wave Support using libaudiofile (Patch from normalperson)
4) Command code cleanup (Patch from tw-nym)
5) Optimize listing of playlists (10-100x faster)
6) Optimize interface output (write in 4kB chunks instead of on every '\n')
7) Fix bug that prevented rm command from working
8) Fix bug where deleting current song skips the next song
9) Use iconv to convert vorbis comments from UTF-8 to Latin1

ver 0.9.2 (2003/10/6)
1) Fix FreeBSD Compilation Problems
2) Fix bug in move command
3) Add mixer_control options to configure which mixer control/device mpd
controls
4) Randomize on play -1
5) Fix a bug in toggling repeat off and at the end of the playlist

ver 0.9.1 (2003/9/30)
1) Fix a statement in the middle of declarations in listen.c, causes error for
gcc 2.7

ver 0.9.0 (2003/9/30)
1) Random play mode
2) Alsa Mixer Support
3) Save and Restore "state"
4) Default config file locations (.mpdconf and /etc/mpd.conf)
5) Make db file locations configurable
6) Move songs around in the playlist
7) Gapless playback
8) Use Xing tags for mp3's
9) Remove stop_on_error
10) Seeking support
11) Playlists can be loaded and deleted from subdirectories
12) Complete rewrite of player layer (fork()'s only once, opens and closes
audio device as needed).
13) Eliminate use and dependence of SIGIO
14) IPv6 support
15) Solaris compilations fixes
16) Support for different log levels
17) Timestamps for log entries
18) "user" config parameter for setuid (patch from Nagilum)
19) Other misc features and bug fixes

ver 0.8.7 (2003/9/3)
1) Fix a memory leak.  When closing a interface, was called close() on the fd
instead of calling fclose() on the fp that was opened with fdopen().

ver 0.8.6 (2003/8/25)
1) Fix a memory leak when a buffered existed, and a connection was unexpectedly
closed, and i wasn't free'ing the buffer apropriatly.

ver 0.8.5 (2003/8/17)
1) Fix a bug where an extra end of line is returned when attempting to play a
non existing file.  This causes parsing errors for clients.

ver 0.8.4 (2003/8/13)
1) Fix a bug where garbage is returned with errors in "list" command

ver 0.8.3 (2003/8/12) 
1) Fix a compilation error on older linux systems
2) Fix a bug in searching by title
3) Add "list" command
4) Add config options for specifying libao driver/plugin and options
5) Add config option to specify which address to bind to
6) Add support for loading and saving absolute pathnames in saved playlists
7) Playlist no longer creates duplicate entries for song data (more me
efficient)
8) Songs deleted from the db are now removed for the playlist as well

ver 0.8.2 (2003/7/22)
1) Increased the connection que for listen() from 0 to 5
2) Cleanup configure makefiles so that mpd uses MPD_LIBS and MPD_CFLAGS
rather than LIBS and CFLAGS
3) Put a cap on the number of commands per command list
4) Put a cap on the maximum number of buffered output lines
5) Get rid of TIME_WAIT/EADDRINUSE socket problem
6) Use asynchronious IO (i.e. trigger SIGIO instead so we can sleep in
select() calls longer)

ver 0.8.1 (2003/7/11)
1) FreeBSD fixes
2) Fix for rare segfault when updating
3) Fix bug where client was being hungup on when done playing current song
4) Fix bug when playing flac's where it incorrectly reports an error
5) Make stop playlist on error configurable
6) Configure checks for installed libmad and libid3tag and uses those if found
7) Use buffer->finished in *_decode's instead of depending on catching signals

ver 0.8.0 (2003/7/6)
1) Flac support
2) Make playlist max length configurable
3) New backward compatible status (backward compatible for 0.8.0 on)
4) listall command now can take a directory as an argument
5) Buffer rewritten to use shared memory instead of sockets
6) Playlist adding done using db
7) Add sort to list, and use binary search for finding
8) New "stats" command
9) Command list (for faster adding of large batches of files)
10) Add buffered chunks before play
11) Useful error reporting to clients (part of status command)
12) Use libid3tag for reading id3 tags (more stable)
13) Non-blocking output to clients
14) Fix bug when removing items from directory
15) Fix bug when playing mono mp3's
16) Fix bug when attempting to delete files when using samba
17) Lots of other bug fixes I can't remember

ver 0.7.0 (2003/6/20)
1) use mad instead of mpg123 for mp3 decoding
2) volume support
3) repeate playlist support
4) use autoconf/automake (i.e. "configure")
5) configurable max connections

ver 0.6.2 (2003/6/11)
1) Buffer support for ogg
2) new config file options: "connection_timeout" and "mpg123_ignore_junk"
3) new commands: "next", "previous", and "listall"
Thanks to Niklas Hofer for "next" and "previous" patches!
4) Search by filename
5) bug fix for pause when playing mp3's

ver 0.6.1 (2003/5/29)
1) Add conf file support
2) Fix a bug when doing mp3stop (do wait3(NULL,WNOHANG|WUNTRACED,NULL))
3) Fix a bug when fork'ing, fflush file buffers before forking so the
child doesn't print the same stuff in the buffer.

ver 0.6.0 (2003/5/25)
1) Add ogg vorbis support
2) Fix two bugs relating to tables, one for search by title, and one where we
freed the tables before directories, causing a segfault
3) The info command has been removed.

ver 0.5.0-0.5.2
Initial release(s).  Support for MP3 via mpg123<|MERGE_RESOLUTION|>--- conflicted
+++ resolved
@@ -1,4 +1,3 @@
-<<<<<<< HEAD
 ver 0.22 (not yet released)
 * protocol
   - "findadd"/"searchadd"/"searchaddpl" support the "sort" and
@@ -13,14 +12,11 @@
   - ffmpeg: new plugin based on FFmpeg's libavfilter library
   - hdcd: new plugin based on FFmpeg's "af_hdcd" for HDCD playback
 
-ver 0.21.10 (not yet released)
-=======
 ver 0.21.10 (2019/06/05)
 * decoder
   - opus: fix duplicate tags
 * output
   - httpd: reject some well-known URIs
->>>>>>> e2390092
 * fix crash bug (0.21.9 regression)
 
 ver 0.21.9 (2019/05/20)
