--- conflicted
+++ resolved
@@ -1,4 +1,3 @@
-<<<<<<< HEAD
 ver 0.21 (not yet released)
 * protocol
   - "tagtypes" can be used to hide tags
@@ -15,14 +14,13 @@
   - sndio: remove support for the broken RoarAudio sndio emulation
 * mixer
   - sndio: new mixer plugin
-=======
+
 ver 0.20.13 (not yet released)
 * database
   - simple: don't purge mount points on update/rescan
   - simple: fix "mount" bug caused by bad compiler optimization
   - upnp: work around libupnp 1.6.24 API breakage
 * queue: fix spuriously misplaced prioritized songs
->>>>>>> 12085038
 
 ver 0.20.12 (2017/11/25)
 * database
