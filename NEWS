<<<<<<< HEAD
ver 0.22 (not yet released)
* protocol
  - "findadd"/"searchadd"/"searchaddpl" support the "sort" and
    "window" parameters
  - add command "readpicture" to download embedded pictures
  - relax the ISO 8601 parser: allow omitting the time of day and the "Z"
    suffix
* tags
  - new tags "Grouping" (for ID3 "TIT1") and "Work"
* input
  - curl: support "charset" parameter in URI fragment
  - ffmpeg: allow partial reads
* archive
  - iso9660: support seeking
* playlist
  - cue: integrate contents in database
* decoder
  - mad: remove option "gapless", always do gapless
  - sidplay: add option "default_genre"
  - sidplay: map SID name field to "Album" tag
* playlist
  - flac: support reading CUE sheets from remote FLAC files
* filter
  - ffmpeg: new plugin based on FFmpeg's libavfilter library
  - hdcd: new plugin based on FFmpeg's "af_hdcd" for HDCD playback
  - volume: convert S16 to S24 to preserve quality and reduce dithering noise
* output
  - jack: add option "auto_destination_ports"
  - jack: report error details
  - pulse: add option "media_role"
* lower the real-time priority from 50 to 40
* switch to C++17
  - GCC 7 or clang 4 (or newer) recommended
=======
ver 0.21.16 (2019/10/16)
* queue
  - fix relative destination offset when moving a range
* storage
  - curl: request the "resourcetype" property to fix database update
  - curl: URL-encode more paths
  - curl: follow redirects for collections without trailing slash
* update
  - fix crash when music_directory is not a directory
* fix build with iconv() instead of ICU
>>>>>>> 9b95e65b

ver 0.21.15 (2019/09/25)
* decoder
  - dsdiff, dsf: fix displayed bit rate
  - mpcdec: fix bogus ReplayGain values
* output
  - solaris: fix build with glibc 2.30

ver 0.21.14 (2019/08/21)
* decoder
  - sidplay: show track durations in database
  - sidplay: convert tag values from Windows-1252 charset
  - sidplay: strip text from "Date" tag
* player
  - fix crash after song change
  - fix seek position after restarting the decoder
* protocol
  - include command name in error responses

ver 0.21.13 (2019/08/06)
* input
  - cdio_paranoia: require libcdio-paranoia 10.2+0.93+1
* decoder
  - mad: fix crackling sound (0.21.12 regression)
* output
  - jack: improved Windows compatibility

ver 0.21.12 (2019/08/03)
* decoder
  - mad: update bit rate after seeking
  - mad: fix several bugs preventing the plugin from decoding the last frame
  - opus: ignore case in replay gain tag names
  - opus, vorbis: decode the "end of stream" packet
* output
  - jack: fix mono-to-stereo conversion
* player
  - don't restart unseekable song after failed seek attempt
* Windows
  - support backslash in relative URIs loaded from playlists

ver 0.21.11 (2019/07/03)
* input
  - tidal: deprecated because Tidal has changed the protocol
* decoder
  - wildmidi: log error if library initialization fails
* output
  - alsa: fix busy loop while draining
  - alsa: fix missing drain call
  - alsa: improve xrun-avoiding silence generator
  - alsa: log when generating silence due to slow decoder
  - alsa, osx: fix distortions with DSD_U32 and DoP on 32 bit CPUs
* protocol
  - fix "list" with multiple "group" levels

ver 0.21.10 (2019/06/05)
* decoder
  - opus: fix duplicate tags
* output
  - httpd: reject some well-known URIs
* fix crash bug (0.21.9 regression)

ver 0.21.9 (2019/05/20)
* input
  - buffer: fix deadlock bug
* Android
  - fix crash on ARMv7
  - request storage permission on Android 6+
* fix spurious "single" mode bug

ver 0.21.8 (2019/04/23)
* input
  - smbclient: download to buffer instead of throttling transfer
* output
  - httpd: add missing mutex lock
  - httpd: fix use-after-free bug
* playlist
  - soundcloud: fix "Unsupported URI scheme" (0.21.6 regression)
* fix Bonjour bug
* fix build failure with GCC 9
* fix build failure with -Ddatabase=false
* systemd: add user socket unit
* doc: "list file" is deprecated

ver 0.21.7 (2019/04/03)
* input
  - qobuz/tidal: scan tags when loading a playlist
* require Meson 0.49.0 for native libgcrypt-config support
* fix build failure with -Dlocal_socket=false
* Haiku
  - fix build
  - add version info

ver 0.21.6 (2019/03/17)
* protocol
  - allow loading playlists specified as absolute filesystem paths
  - fix negated filter expressions with multiple tag values
  - fix "list" with filter expression
  - omit empty playlist names in "listplaylists"
* input
  - cdio_paranoia: fix build failure due to missing #include
* decoder
  - opus: fix replay gain when there are no other tags
  - opus: fix seeking to beginning of song
  - vorbis: fix Tremor conflict resulting in crash
* output
  - pulse: work around error with unusual channel count
  - osx: fix build failure
* playlist
  - flac: fix use-after-free bug
* support abstract sockets on Linux
* Windows
  - remove the unused libwinpthread-1.dll dependency
* Android
  - enable SLES power saving mode

ver 0.21.5 (2019/02/22)
* protocol
  - fix deadlock in "albumart" command
  - fix "tagtypes disable" command
* database
  - simple: fix assertion failure
  - fix assertion failures with mount points
* storage
  - udisks: fix "AlreadyMounted" error
  - udisks: use relative path from mount URI
  - fix memory leak
* input
  - buffer: fix crash bug when playing remote WAV file
* tags
  - ape: map "Album Artist"
* output
  - shout: add support for TLS
* mixer
  - pulse: add "scale_volume" setting

ver 0.21.4 (2019/01/04)
* database
  - inotify: fix crash bug "terminate called after throwing ..."
  - upnp: implement "list ... group"
* output
  - httpd: declare protocol "HTTP/1.1" instead of "ICY"
* remove libwrap support
* Windows
  - fix "Failed to accept connection: unknown error"
* fix Haiku build

ver 0.21.3 (2018/11/16)
* output
  - alsa: fix crash bug
  - alsa: fix stuttering at start of playback
  - alsa: fix discarded samples at end of song
  - alsa: clear error after reopening device
* log: default to journal if MPD was started as systemd service

ver 0.21.2 (2018/11/12)
* protocol
  - operator "=~" matches a regular expression
  - operator "contains" matches substrings
* decoder
  - ffmpeg: require FFmpeg 3.1 or later
  - ffmpeg: fix broken sound with certain codecs
* output
  - alsa: fix high CPU usage with dmix
  - httpd: fix three crash bugs
* mixer
  - alsa: fix more rounding errors
* fix zlib support

ver 0.21.1 (2018/11/04)
* protocol
  - allow escaping quotes in filter expressions
  - operator "==" never searches substrings in filter expressions
* decoder
  - ffmpeg: fix build failure with non-standard FFmpeg installation path
  - flac: fix linker failure when building without FLAC support
* encoder
  - vorbis: fix linker failure when building without Vorbis decoder
* fix build failure on Linux-PowerPC
* fix build failure on FreeBSD
* eliminate DLL dependencies on Windows
* add warning about buggy Boost version 1.67
* require Meson 0.47.2 because a Meson 0.47.1 bug breaks our build

ver 0.21 (2018/10/31)
* configuration
  - add "include" directive, allows including config files
  - incremental "metadata_to_use" setting
* protocol
  - "tagtypes" can be used to hide tags
  - "find" and "search" can sort
  - "outputs" prints the plugin name
  - "outputset" sets runtime attributes
  - close connection when client sends HTTP request
  - new filter syntax for "find"/"search" etc. with negation
* database
  - simple: scan audio formats
  - proxy: require libmpdclient 2.9
  - proxy: forward `sort` and `window` to server
* player
  - hard-code "buffer_before_play" to 1 second, independent of audio format
  - "one-shot" single mode
* input
  - curl: download to buffer instead of throttling transfer
  - qobuz: new plugin to play Qobuz streams
  - tidal: new plugin to play Tidal streams
* tags
  - new tags "OriginalDate", "MUSICBRAINZ_WORKID"
* decoder
  - ffmpeg: require at least version 11.12
  - gme: try loading m3u sidecar files
  - hybrid_dsd: new decoder plugin
  - mad: move "gapless_mp3_playback" setting to "decoder" block
  - mikmod: require at least version 3.2
  - pcm: support audio/L24 (RFC 3190)
  - sidplay: support basic and kernal rom (libsidplayfp)
* resampler
  - soxr: flush resampler at end of song
* output
  - alsa: non-blocking mode
  - alsa: change "dop" and "allowed_formats" settings at runtime
  - ao: fix crash bug due to partial frames
  - shout: support the Shine encoder plugin
  - sndio: remove support for the broken RoarAudio sndio emulation
  - osx: initial support for DSD over PCM
  - roar: removed
  - httpd_output: support for unix sockets
* mixer
  - sndio: new mixer plugin
* encoder
  - opus: support for sending metadata using ogg stream chaining
* listen on $XDG_RUNTIME_DIR/mpd/socket by default
* append hostname to Zeroconf service name
* systemd watchdog support
* require GCC 6
* build with Meson instead of autotools
* use GTest instead of cppunit

ver 0.20.23 (2018/10/29)
* protocol
  - emit "player" idle event when restarting the current song
* fix broken float to s32 conversion
* new clang crash bug workaround

ver 0.20.22 (2018/10/23)
* protocol
  - add tag fallbacks for AlbumArtistSort, ArtistSort
  - fix empty string filter on fallback tags
  - "count group ..." can print an empty group
  - fix broken command "list ... group"
* storage
  - curl: URL-encode paths
* decoder
  - fluidsynth: adapt to API change in version 2.0
* Android
  - now runs as a service
  - add button to start/stop MPD
  - add option to auto-start on boot
* work around clang bug leading to crash
* install the SVG icon

ver 0.20.21 (2018/08/17)
* database
  - proxy: add "password" setting
  - proxy: support tags "ArtistSort", "AlbumArtistSort", "AlbumSort"
  - simple: allow .mpdignore comments only at start of line
* output
  - httpd: remove broken DLNA support code
* playlist
  - cue: support file type declaration "FLAC" (non-standard)
* URI schemes are case insensitive
* Android, Windows
  - enable the "curl" storage plugin

ver 0.20.20 (2018/05/22)
* protocol
  - fix "modified-since" filter regression
* output
  - pulse: cork stream when paused due to "single" mode
* decoder
  - dsdiff, dsf: support more MIME types
  - dsdiff, dsf: allow 4 MB ID3 tags
  - opus: support R128_ALBUM_GAIN tag
* Android, Windows
  - enable the "proxy" database plugin

ver 0.20.19 (2018/04/26)
* protocol
  - validate absolute seek time, reject negative values
* database
  - proxy: fix "search already in progress" errors
  - proxy: implement "list ... group"
* input
  - mms: fix lockup bug and a crash bug
* decoder
  - ffmpeg: fix av_register_all() deprecation warning (FFmpeg 4.0)
* player
  - fix spurious "Not seekable" error when switching radio streams
* macOS: fix crash bug

ver 0.20.18 (2018/02/24)
* input
  - curl: allow authentication methods other than "Basic"
* decoder
  - flac: improve seeking precision
* fix gapless CUE song transitions
* Android, Windows
  - enable the NFS storage plugin

ver 0.20.17 (2018/02/11)
* output
  - alsa: fix crash bug with 8 channels
* mixer
  - alsa: fix rounding error at volume 0
* fix real-time and idle scheduling with Musl
* Android
  - fix compatibility with Android 4.0

ver 0.20.16 (2018/02/03)
* output
  - pulse: fix crash during auto-detection
* database
  - simple: fix search within mount points
  - upnp: enable IPv6
* archive
  - iso9660: libcdio 2.0 compatibility
* fix crash in debug build on Haiku and other operating systems

ver 0.20.15 (2018/01/05)
* queue: fix crash after seek failure
* resampler
  - soxr: clear internal state after manual song change
* state file
  - make mount point restore errors non-fatal
  - fix crash when restoring mounts with incompatible database plugin
* Android
  - build without Ant
  - fix for SIGSYS crash

ver 0.20.14 (2018/01/01)
* database
  - simple: fix file corruption in the presence of mount points
* archive
  - bz2: fix deadlock
  - reduce lock contention, fixing lots of xrun problems
* fix Solaris build failure

ver 0.20.13 (2017/12/18)
* output
  - osx: set up ring buffer to hold at least 100ms
* mixer
  - alsa: fix rounding errors
* database
  - simple: don't purge mount points on update/rescan
  - simple: fix "mount" bug caused by bad compiler optimization
  - simple: fix "lsinfo" into mount points
  - upnp: work around libupnp 1.6.24 API breakage
* queue: fix spuriously misplaced prioritized songs
* save and restore mountpoints within the state file
* include Windows cross-build script in source tarball
* fix Windows build failures

ver 0.20.12 (2017/11/25)
* database
  - upnp: adapt to libupnp 1.8 API changes
* input
  - cdio_paranoia, ffmpeg, file, smbclient: reduce lock contention,
    fixing lots of xrun problems
  - curl: fix seeking
* decoder
  - ffmpeg: fix GCC 8 warning
  - vorbis: fix Tremor support
* player
  - log message when decoder is too slow
* encoder
  - vorbis: default to quality 3
* output
  - fix hanging playback with soxr resampler
  - httpd: flush encoder after tag; fixes corrupt Vorbis stream

ver 0.20.11 (2017/10/18)
* storage
  - curl: support Content-Type application/xml
* decoder
  - ffmpeg: more reliable song duration
  - gme: fix track numbering
* improve random song order when switching songs manually
* fix case insensitive search without libicu
* fix Unicode file names in playlists on Windows
* fix endless loop when accessing malformed file names in ZIP files

ver 0.20.10 (2017/08/24)
* decoder
  - ffmpeg: support MusicBrainz ID3v2 tags
* tags
  - aiff: fix FORM chunk size endianess (is big-endian)
* mixer
  - osx: add a mixer for OSX.
* fix crash when resuming playback before decoder is ready
* fix crash on Windows

ver 0.20.9 (2017/06/04)
* decoder
  - ffmpeg: support *.adx
* fix byte order detection on FreeBSD/aarch64
* fix more random crashes when compiled with clang

ver 0.20.8 (2017/05/19)
* output
  - osx: fix build failure due to missing "noexcept"
* playlist
  - m3u: support MIME type `audio/mpegurl`
* fix build failure with GCC 4.x

ver 0.20.7 (2017/05/15)
* database
  - simple: fix false positive directory loop detection with NFS
* enforce a reasonable minimum audio_buffer_size setting
* cap buffer_before_play at 80% to prevent deadlock
* fix random crashes when compiled with clang

ver 0.20.6 (2017/03/10)
* input
  - curl: fix headers after HTTP redirect to Shoutcast server
* decoder
  - ffmpeg: re-enable as fallback
  - mpcdec: fix crash (division by zero) after seeking
  - sidplay: make compatible with libsidplayfp < 1.8
* fix stream tags after automatic song change
* workaround for GCC 4.9.4 / libstdc++ bug (build failure)

ver 0.20.5 (2017/02/20)
* tags
  - id3: fix memory leak on corrupt ID3 tags
* decoder
  - sidplay: don't require libsidutils when building with libsidplayfp
* output
  - httpd: fix two buffer overflows in IcyMetaData length calculation
* mixer
  - alsa: fix crash bug

ver 0.20.4 (2017/02/01)
* input
  - nfs: fix freeze after reconnect
* output
  - sndio: work around a libroar C++ incompatibility
* workaround for GCC 4.9 "constexpr" bug
* fix FreeBSD build failure

ver 0.20.3 (2017/01/25)
* protocol
  - "playlistadd" creates new playlist if it does not exist, as documented
* database
  - proxy: fix error "terminate called after throwing ..."
  - proxy: make connect errors during startup non-fatal
* neighbor
  - upnp: fix premature expiry
* replay gain: don't reset ReplayGain levels when unpausing playback
* silence surround channels when converting from stereo
* use shortcuts such as "dsd64" in log messages

ver 0.20.2 (2017/01/15)
* input
  - alsa: fix crash bug
  - alsa: fix buffer overruns
* decoder
  - flac: add options "probesize" and "analyzeduration"
* resampler
  - libsamplerate: reset state after seeking
* output
  - fix static noise after changing to a different audio format
  - alsa: fix the DSD_U32 sample rate
  - alsa: fix the DSD_U32 byte order
  - alsa: support DSD_U16
  - recorder: fix error "Failed to create : No such file or directory"
* playlist
  - cue: fix skipping songs

ver 0.20.1 (2017/01/09)
* input
  - curl: fix crash bug
  - curl: fix freeze bug
* decoder
  - wavpack: fix crash bug
* storage
  - curl: new storage plugin for WebDAV (work in progress)
* mixer
  - alsa: normalize displayed volume according to human perception
* fix crash with volume_normalization enabled

ver 0.20 (2017/01/04)
* protocol
  - "commands" returns playlist commands only if playlist_directory configured
  - "search"/"find" have a "window" parameter
  - report song duration with milliseconds precision
  - "sticker find" can match sticker values
  - drop the "file:///" prefix for absolute file paths
  - add range parameter to command "plchanges" and "plchangesposid"
  - send verbose error message to client
* input
  - curl: fix memory leak
* tags
  - ape, ogg: drop support for non-standard tag "album artist"
    affected filetypes: vorbis, flac, opus & all files with ape2 tags
    (most importantly some mp3s)
  - id3: remove the "id3v1_encoding" setting; by definition, all ID3v1 tags
    are ISO-Latin-1
  - ape: support APE replay gain on remote files
  - read ID3 tags from NFS/SMB
* decoder
  - improved error logging
  - report I/O errors to clients
  - ffmpeg: support ReplayGain and MixRamp
  - ffmpeg: support stream tags
  - gme: add option "accuracy"
  - gme: provide the TRACK tag
  - gme: faster scanning
  - mad: reduce memory usage while scanning tags
  - mpcdec: read the bit rate
  - pcm: support audio/L16 (RFC 2586) and audio/x-mpd-float
  - sidplay: faster scanning
  - wavpack: large file support
  - wavpack: support DSD (WavPack 5)
  - wavpack: archive support
* playlist
  - cue: don't skip pregap
  - embcue: fix last track
  - flac: new plugin which reads the "CUESHEET" metadata block
* output
  - alsa: fix multi-channel order
  - alsa: remove option "use_mmap"
  - alsa: support DSD_U32
  - alsa: disable DoP if it fails
  - jack: reduce CPU usage
  - pulse: set channel map to WAVE-EX
  - recorder: record tags
  - recorder: allow dynamic file names
  - sndio: new output plugin
* mixer
  - null: new plugin
* resampler
  - new block "resampler" in configuration file
    replacing the old "samplerate_converter" setting
  - soxr: allow multi-threaded resampling
* player
  - reset song priority on playback
  - reduce xruns
* write database and state file atomically
* always write UTF-8 to the log file.
* remove dependency on GLib
* support libsystemd (instead of the older libsystemd-daemon)
* database
  - proxy: add TCP keepalive option
* update
  - apply .mpdignore matches to subdirectories
* switch the code base to C++14
  - GCC 4.9 or clang 3.4 (or newer) recommended

ver 0.19.21 (2016/12/13)
* decoder
  - ffmpeg: fix crash bug
* fix unit test failure after recent "setprio" change
* systemd: add user unit

ver 0.19.20 (2016/12/09)
* protocol
  - "setprio" re-enqueues old song if priority has been raised
* decoder
  - ffmpeg: ignore empty packets
  - pcm: fix corruption bug with partial frames (after short read)
  - sidplay: fix playback speed with libsidplayfp
* output
  - winmm: fix 8 bit playback
* fix gcc 7.0 -Wimplicit-fallthrough
* systemd: paranoid security settings

ver 0.19.19 (2016/08/23)
* decoder
  - ffmpeg: bug fix for FFmpeg 3.1 support
  - wildmidi: support libWildMidi 0.4
* output
  - pulse: support 32 bit, 24 bit and floating point playback
* support non-x86 NetBSD
* fix clang 3.9 warnings

ver 0.19.18 (2016/08/05)
* decoder
  - ffmpeg: fix crash with older FFmpeg versions (< 3.0)
  - ffmpeg: log detailed error message
  - ffmpeg: support FFmpeg 3.1
  - sidplay: detect libsidplay2 with pkg-config
  - sidplay: log detailed error message
  - sidplay: read the "date" tag
  - sidplay: allow building with libsidplayfp instead of libsidplay2
* output
  - shout: recognize setting "encoder" instead of "encoding"
* fix memory leak after stream failure
* fix build failure with Boost 1.61
* require gcc 4.7 or newer

ver 0.19.17 (2016/07/09)
* decoder
  - flac: fix assertion failure while seeking
  - flac: fix stream duration indicator
  - fix seek problems in several plugins
* fix spurious seek error "Failed to allocate silence buffer"
* replay gain: fix "replay_gain_handler mixer" setting
* DSD: use 0x69 as silence pattern
* fix use-after-free bug on "close" and "kill"

ver 0.19.16 (2016/06/13)
* faster seeking
* fix system include path order
* add missing DocBook file to tarball

ver 0.19.15 (2016/04/30)
* decoder
  - ffmpeg: support FFmpeg 3.0
  - ffmpeg: use as fallback instead of "mad" if no plugin matches
  - opus: support bigger OpusTags packets
* fix more build failures on non-glibc builds due to constexpr Mutex
* fix build failure due to missing include
* fix unit test on Alpha

ver 0.19.14 (2016/03/18)
* decoder
  - dsdiff: fix off-by-one buffer overflow
  - opus: limit tag size to 64 kB
* archive
  - iso9660: fix buffer overflow
* fix quadratic runtime bug in the tag pool
* fix build failures on non-glibc builds due to constexpr Mutex

ver 0.19.13 (2016/02/23)
* tags
  - aiff, riff: fix ID3 chunk padding
* decoder
  - ffmpeg: support the TAK codec
* fix disappearing duration of remote songs during playback
* initialize supplementary groups with glibc 2.19+

ver 0.19.12 (2015/12/15)
* fix assertion failure on malformed UTF-8 tag
* fix build failure on non-Linux systems
* fix LimitRTTIME in systemd unit file

ver 0.19.11 (2015/10/27)
* tags
  - ape: fix buffer overflow
* decoder
  - ffmpeg: fix crash due to wrong avio_alloc_context() call
  - gme: don't loop forever, fall back to GME's default play length
* encoder
  - flac: fix crash with 32 bit playback
* mixer
  - fix mixer lag after enabling/disabling output

ver 0.19.10 (2015/06/21)
* input
  - curl: fix deadlock on small responses
  - smbclient: fix DFF playback
* decoder
  - ffmpeg: improve seeking accuracy
  - fix stuck stream tags
* encoder
  - opus: fix bogus granulepos
* output
  - fix failure to open device right after booting
* neighbor
  - nfs: fix deadlock when connecting
* fix "single" mode breakage due to queue edits

ver 0.19.9 (2015/02/06)
* decoder
  - dsdiff, dsf: raise ID3 tag limit to 1 MB
* playlist: fix loading duplicate tag types from state file
* despotify: remove defunct plugin
* fix clock integer overflow on OS X
* fix gcc 5.0 warnings
* fix build failure with uClibc
* fix build failure on non-POSIX operating systems
* fix dependency issue on parallel Android build
* fix database/state file saving on Windows

ver 0.19.8 (2015/01/14)
* input
  - curl: fix bug after rewinding from end-of-file
  - mms: reduce delay at the beginning of playback
* decoder
  - dsdiff, dsf: allow ID3 tags larger than 4 kB
  - ffmpeg: support interleaved floating point
* fix clang 3.6 warnings
* fix build failure on NetBSD

ver 0.19.7 (2014/12/17)
* input
  - nfs: fix crash while canceling a failing file open operation
  - nfs: fix memory leak on connection failure
  - nfs: fix reconnect after mount failure
  - nfs: implement mount timeout (60 seconds)
* storage
  - nfs: implement I/O timeout (60 seconds)
* playlist
  - embcue: fix filename suffix detection
  - don't skip non-existent songs in "listplaylist"
* decoder
  - ffmpeg: fix time stamp underflow
* fix memory allocator bug on Windows

ver 0.19.6 (2014/12/08)
* decoder
  - ffmpeg: support FFmpeg 2.5
* fix build failure with musl
* android
  - update libFLAC to 1.3.1
  - update FFmpeg to 2.5

ver 0.19.5 (2014/11/26)
* input
  - nfs: fix crash on connection failure
* archive
  - zzip: fix crash after seeking
* decoder
  - dsdiff, dsf, opus: fix deadlock while seeking
  - mp4v2: remove because of incompatible license

ver 0.19.4 (2014/11/18)
* protocol
  - workaround for buggy clients that send "add /"
* decoder
  - ffmpeg: support opus
  - opus: add MIME types audio/ogg and application/ogg
* fix crash on failed filename charset conversion
* fix local socket detection from uid=0 (root)

ver 0.19.3 (2014/11/11)
* protocol
  - fix "(null)" result string to "list" when AlbumArtist is disabled
* database
  - upnp: fix breakage due to malformed URIs
* input
  - curl: another fix for redirected streams
* decoder
  - audiofile: fix crash while playing streams
  - audiofile: fix bit rate calculation
  - ffmpeg: support opus
  - opus: fix bogus duration on streams
  - opus: support chained streams
  - opus: improved error logging
* fix distorted audio with soxr resampler
* fix build failure on Mac OS X with non-Apple compilers

ver 0.19.2 (2014/11/02)
* input
  - curl: fix redirected streams
* playlist
  - don't allow empty playlist name
  - m3u: don't ignore unterminated last line
  - m3u: recognize the file suffix ".m3u8"
* decoder
  - ignore URI query string for plugin detection
  - faad: remove workaround for ancient libfaad2 ABI bug
  - ffmpeg: recognize MIME type audio/aacp
  - mad: fix negative replay gain values
* output
  - fix memory leak after filter initialization error
  - fall back to PCM if given DSD sample rate is not supported
* fix assertion failure on unsupported PCM conversion
* auto-disable plugins that require GLib when --disable-glib is used

ver 0.19.1 (2014/10/19)
* input
  - mms: fix deadlock bug
* playlist
  - extm3u: fix Extended M3U detection
  - m3u, extm3u, cue: fix truncated lines
* fix build failure on Mac OS X
* add missing file systemd/mpd.socket to tarball

ver 0.19 (2014/10/10)
* protocol
  - new commands "addtagid", "cleartagid", "listfiles", "listmounts",
    "listneighbors", "mount", "rangeid", "unmount"
  - "lsinfo" and "readcomments" allowed for remote files
  - "listneighbors" lists file servers on the local network
  - "playlistadd" supports file:///
  - "idle" with unrecognized event name fails
  - "list" on album artist falls back to the artist tag
  - "list" and "count" allow grouping
  - new "search"/"find" filter "modified-since"
  - "seek*" allows fractional position
  - close connection after syntax error
* database
  - proxy: forward "idle" events
  - proxy: forward the "update" command
  - proxy: copy "Last-Modified" from remote directories
  - simple: compress the database file using gzip
  - upnp: new plugin
  - cancel the update on shutdown
* storage
  - music_directory can point to a remote file server
  - nfs: new plugin
  - smbclient: new plugin
* playlist
  - cue: fix bogus duration of the last track
  - cue: restore CUE tracks from state file
  - soundcloud: use https instead of http
  - soundcloud: add default API key
* archive
  - read tags from songs in an archive
* input
  - alsa: new input plugin
  - curl: options "verify_peer" and "verify_host"
  - ffmpeg: update offset after seeking
  - ffmpeg: improved error messages
  - mms: non-blocking I/O
  - nfs: new input plugin
  - smbclient: new input plugin
* filter
  - volume: improved software volume dithering
* decoder:
  - vorbis, flac, opus: honor DESCRIPTION= tag in Xiph-based files as a comment to the song
  - audiofile: support scanning remote files
  - audiofile: log libaudiofile errors
  - dsdiff, dsf: report bit rate
  - dsdiff, dsf: implement seeking
  - dsf: support DSD512
  - dsf: support multi-channel files
  - dsf: fix big-endian bugs
  - dsf: fix noise at end of malformed file
  - mpg123: support ID3v2, ReplayGain and MixRamp
  - sndfile: support scanning remote files
  - sndfile: support tags "comment", "album", "track", "genre"
  - sndfile: native floating point playback
  - sndfile: optimized 16 bit playback
  - mp4v2: support playback of MP4 files.
* encoder:
  - shine: new encoder plugin
* output
  - alsa: support native DSD playback
  - alsa: rename "DSD over USB" to "DoP"
  - osx: fix hang after (un)plugging headphones
* threads:
  - the update thread runs at "idle" priority
  - the output thread runs at "real-time" priority
  - increase kernel timer slack on Linux
  - name each thread (for debugging)
* configuration
  - allow playlist directory without music directory
  - use XDG to auto-detect "music_directory" and "db_file"
* add tags "AlbumSort", "MUSICBRAINZ_RELEASETRACKID"
* disable global Latin-1 fallback for tag values
* new resampler option using libsoxr
* ARM NEON optimizations
* install systemd unit for socket activation
* Android port

ver 0.18.23 (2015/02/06)
* despotify: remove defunct plugin
* fix clock integer overflow on OS X
* fix gcc 5.0 warnings

ver 0.18.22 (2015/01/14)
* fix clang 3.6 warnings

ver 0.18.21 (2014/12/17)
* playlist
  - embcue: fix filename suffix detection
* decoder
  - ffmpeg: fix time stamp underflow

ver 0.18.20 (2014/12/08)
* decoder
  - ffmpeg: support FFmpeg 2.5
* fix build failure with musl

ver 0.18.19 (2014/11/26)
* archive
  - zzip: fix crash after seeking

ver 0.18.18 (2014/11/18)
* decoder
  - ffmpeg: support opus
* fix crash on failed filename charset conversion
* fix local socket detection from uid=0 (root)

ver 0.18.17 (2014/11/02)
* playlist
  - don't allow empty playlist name
  - m3u: recognize the file suffix ".m3u8"
* decoder
  - ignore URI query string for plugin detection
  - faad: remove workaround for ancient libfaad2 ABI bug
  - ffmpeg: recognize MIME type audio/aacp

ver 0.18.16 (2014/09/26)
* fix DSD breakage due to typo in configure.ac

ver 0.18.15 (2014/09/26)
* command
  - list: reset used size after the list has been processed
* fix MixRamp
* work around build failure on NetBSD

ver 0.18.14 (2014/09/11)
* protocol
  - fix range parser bug on certain 32 bit architectures
* decoder
  - audiofile: fix crash after seeking
  - ffmpeg: fix crash with ffmpeg/libav version 11
  - fix assertion failure after seeking

ver 0.18.13 (2014/08/31)
* protocol
  - don't change song on "seekcur" in random mode

* decoder
  - dsdiff, dsf: fix endless loop on malformed file
  - ffmpeg: support ffmpeg/libav version 11
  - gme: fix song duration
* output
  - alsa: fix endless loop at end of file in dsd_usb mode
* fix state file saver
* fix build failure on Darwin

ver 0.18.12 (2014/07/30)
* database
  - proxy: fix build failure with libmpdclient 2.2
  - proxy: fix add/search and other commands with libmpdclient < 2.9
* decoder
  - audiofile: improve responsiveness
  - audiofile: fix WAV stream playback
  - dsdiff, dsf: fix stream playback
  - dsdiff: fix metadata parser bug (uninitialized variables)
  - faad: estimate song duration for remote files
  - sndfile: improve responsiveness
* randomize next song when enabling "random" mode while not playing
* randomize next song when adding to single-song queue

ver 0.18.11 (2014/05/12)
* decoder
  - opus: fix missing song length on high-latency files
* fix race condition when using GLib event loop (non-Linux)

ver 0.18.10 (2014/04/10)
* decoder
  - ffmpeg: fix seeking bug
  - ffmpeg: handle unknown stream start time
  - gme: fix memory leak
  - sndfile: work around libsndfile bug on partial read
* don't interrupt playback when current song gets deleted

ver 0.18.9 (2014/03/02)
* protocol
  - "findadd" requires the "add" permission
* output
  - alsa: improved workaround for noise after manual song change
* decoder
  - vorbis: fix linker failure when libvorbis/libogg are static
* encoder
  - vorbis: fix another linker failure
* output
  - pipe: fix hanging child process due to blocked signals
* fix build failure due to missing signal.h include

ver 0.18.8 (2014/02/07)
* decoder
  - ffmpeg: support libav v10_alpha1
* encoder
  - vorbis: fix linker failure
* output
  - roar: documentation
* more robust Icy-Metadata parser
* fix Solaris build failure

ver 0.18.7 (2014/01/13)
* playlist
  - pls: fix crash after parser error
  - soundcloud: fix build failure with libyajl 2.0.1
* decoder
  - faad: fix memory leak
  - mpcdec: reject libmpcdec SV7 in configure script
* daemon: don't initialize supplementary groups when already running
  as the configured user

ver 0.18.6 (2013/12/24)
* input
  - cdio_paranoia: support libcdio-paranoia 0.90
* tags
  - riff: recognize upper-case "ID3" chunk name
* decoder
  - ffmpeg: use relative timestamps
* output
  - openal: fix build failure on Mac OS X
  - osx: fix build failure
* mixer
  - alsa: fix build failure with uClibc
* fix replay gain during cross-fade
* accept files without metadata

ver 0.18.5 (2013/11/23)
* configuration
  - fix crash when db_file is configured without music_directory
  - fix crash on "stats" without db_file/music_directory
* database
  - proxy: auto-reload statistics
  - proxy: provide "db_update" in "stats" response
* input
  - curl: work around stream resume bug (fixed in libcurl 7.32.0)
* decoder
  - fluidsynth: auto-detect by default
* clip 24 bit data from libsamplerate
* fix ia64, mipsel and other little-endian architectures
* fix build failures due to missing includes
* fix build failure with static libmpdclient

ver 0.18.4 (2013/11/13)
* decoder
  - dsdiff: fix byte order bug
* fix build failures due to missing includes
* libc++ compatibility

ver 0.18.3 (2013/11/08)
* fix stuck MPD after song change (0.18.2 regression)

ver 0.18.2 (2013/11/07)
* protocol:
  - "close" flushes the output buffer
* input:
  - cdio_paranoia: add setting "default_byte_order"
  - curl: fix bug with redirected streams
* playlist:
  - pls: fix reversed song order
* decoder:
  - audiofile: require libaudiofile 0.3 due to API breakage
  - dsf: enable DSD128
* enable buffering when starting playback (regression fix)
* fix build failures due to missing includes
* fix big-endian support

ver 0.18.1 (2013/11/04)
* protocol:
  - always ignore whitespace at the end of the line
* networking:
  - log UNIX domain path names instead of "localhost"
  - open listener sockets in the order they were configured
  - don't abort if IPv6 is not available
* output:
  - alsa: avoid endless loop in Raspberry Pi workaround
* filter:
  - autoconvert: fix "volume_normalization" with mp3 files
* add missing files to source tarball

ver 0.18 (2013/10/31)
* configuration:
  - allow tilde paths for socket
  - default filesystem charset is UTF-8 instead of ISO-8859-1
  - increase default buffer size to 4 MB
* protocol:
  - new command "readcomments" lists arbitrary file tags
  - new command "toggleoutput"
  - "find"/"search" with "any" does not match file name
  - "search" and "find" with base URI (keyword "base")
  - search for album artist falls back to the artist tag
  - re-add the "volume" command
* input:
  - curl: enable https
  - soup: plugin removed
* playlist:
  - lastfm: remove defunct Last.fm support
* decoder:
  - adplug: new decoder plugin using libadplug
  - dsf: don't play junk at the end of the "data" chunk
  - ffmpeg: drop support for pre-0.8 ffmpeg
  - flac: require libFLAC 1.2 or newer
  - flac: support FLAC files inside archives
  - opus: new decoder plugin for the Opus codec
  - vorbis: skip 16 bit quantisation, provide float samples
  - mikmod: add "loop" configuration parameter
  - modplug: add "loop_count" configuration parameter
  - mp4ff: obsolete plugin removed
* encoder:
  - opus: new encoder plugin for the Opus codec
  - vorbis: accept floating point input samples
* output:
  - new option "tags" may be used to disable sending tags to output
  - alsa: workaround for noise after manual song change
  - ffado: remove broken plugin
  - httpd: support HEAD requests
  - mvp: remove obsolete plugin
  - osx: disabled by default because it's unmaintained and unsupported
* improved decoder/output error reporting
* eliminate timer wakeup on idle MPD
* fix unresponsive MPD while waiting for stream
* port of the source code to C++11

ver 0.17.6 (2013/10/14)
* mixer:
  - alsa: fix busy loop when USB sound device gets unplugged
* decoder:
  - modplug: fix build with Debian package 1:0.8.8.4-4
* stored playlists:
  - fix loading playlists with references to local files
  - obey filesystem_charset for URLs

ver 0.17.5 (2013/08/04)
* protocol:
  - fix "playlistadd" with URI
  - fix "move" relative to current when there is no current song
* decoder:
  - ffmpeg: support "application/flv"
  - mikmod: adapt to libmikmod 3.2
* configure.ac:
  - detect system "ar"

ver 0.17.4 (2013/04/08)
* protocol:
  - allow to omit END in ranges (START:END)
  - don't emit IDLE_PLAYER before audio format is known
* decoder:
  - ffmpeg: support float planar audio (ffmpeg 1.1)
  - ffmpeg: fix AVFrame allocation
* player:
  - implement missing "idle" events on output errors
* clock: fix build failure

ver 0.17.3 (2013/01/06)
* output:
  - osx: fix pops during playback
  - recorder: fix I/O error check
  - shout: fix memory leak in error handler
  - recorder, shout: support Ogg packets that span more than one page
* decoder:
  - ffmpeg: ignore negative time stamps
  - ffmpeg: support planar audio
* playlist:
  - cue: fix memory leak
  - cue: fix CUE files with only one track

ver 0.17.2 (2012/09/30)
* protocol:
  - fix crash in local file check
* decoder:
  - fluidsynth: remove throttle (requires libfluidsynth 1.1)
  - fluidsynth: stop playback at end of file
  - fluidsynth: check MIDI file format while scanning
  - fluidsynth: add sample rate setting
  - wavpack: support all APEv2 tags
* output:
  - httpd: use monotonic clock, avoid hiccups after system clock adjustment
  - httpd: fix throttling bug after resuming playback
* playlist:
  - cue: map "PERFORMER" to "artist" or "album artist"
* mapper: fix non-UTF8 music directory name
* mapper: fix potential crash in file permission check
* playlist: fix use-after-free bug
* playlist: fix memory leak
* state_file: save song priorities
* player: disable cross-fading in "single" mode
* update: fix unsafe readlink() usage
* configure.ac:
  - don't auto-detect the vorbis encoder when Tremor is enabled

ver 0.17.1 (2012/07/31)
* protocol:
  - require appropriate permissions for searchadd{,pl}
* tags:
  - aiff: support the AIFC format
  - ape: check for ID3 if no usable APE tag was found
* playlist:
  - cue: support file types "MP3", "AIFF"
* output:
  - fix noisy playback with conversion and software volume

ver 0.17 (2012/06/27)
* protocol:
  - support client-to-client communication
  - "update" and "rescan" need only "CONTROL" permission
  - new command "seekcur" for simpler seeking within current song
  - new command "config" dumps location of music directory
  - add range parameter to command "load"
  - print extra "playlist" object for embedded CUE sheets
  - new commands "searchadd", "searchaddpl"
* input:
  - cdio_paranoia: new input plugin to play audio CDs
  - curl: enable CURLOPT_NETRC
  - curl: non-blocking I/O
  - soup: new input plugin based on libsoup
* tags:
  - RVA2: support separate album/track replay gain
* decoder:
  - mpg123: implement seeking
  - ffmpeg: drop support for pre-0.5 ffmpeg
  - ffmpeg: support WebM
  - oggflac: delete this obsolete plugin
  - dsdiff: new decoder plugin
* output:
  - alsa: support DSD-over-USB (dCS suggested standard)
  - httpd: support for streaming to a DLNA client
  - openal: improve buffer cancellation
  - osx: allow user to specify other audio devices
  - osx: implement 32 bit playback
  - shout: add possibility to set url
  - roar: new output plugin for RoarAudio
  - winmm: fail if wrong device specified instead of using default device
* mixer:
  - alsa: listen for external volume changes
* playlist:
  - allow references to songs outside the music directory
  - new CUE parser, without libcue
  - soundcloud: new plugin for accessing soundcloud.com
* state_file: add option "restore_paused"
* cue: show CUE track numbers
* allow port specification in "bind_to_address" settings
* support floating point samples
* systemd socket activation
* improve --version output
* WIN32: fix renaming of stored playlists with non-ASCII names


ver 0.16.8 (2012/04/04)
* fix for libsamplerate assertion failure
* decoder:
  - vorbis (and others): fix seeking at startup
  - ffmpeg: read the "year" tag
* encoder:
  - vorbis: generate end-of-stream packet before tag
  - vorbis: generate end-of-stream packet when playback ends
* output:
  - jack: check for connection failure before starting playback
  - jack: workaround for libjack1 crash bug
  - osx: fix stuttering due to buffering bug
* fix endless loop in text file reader
* update: skip symlinks in path that is to be updated


ver 0.16.7 (2012/02/04)
* input:
  - ffmpeg: support libavformat 0.7
* decoder:
  - ffmpeg: support libavformat 0.8, libavcodec 0.9
  - ffmpeg: support all MPD tags
* output:
  - httpd: fix excessive buffering
  - openal: force 16 bit playback, as 8 bit doesn't work
  - osx: remove sleep call from render callback
  - osx: clear render buffer when there's not enough data
* fix moving after current song


ver 0.16.6 (2011/12/01)
* decoder:
  - fix assertion failure when resuming streams
  - ffmpeg: work around bogus channel count
* encoder:
  - flac, null, wave: fix buffer corruption bug
  - wave: support packed 24 bit samples
* mapper: fix the bogus "not a directory" error message
* mapper: check "x" and "r" permissions on music directory
* log: print reason for failure
* event_pipe: fix WIN32 regression
* define WINVER in ./configure
* WIN32: autodetect filesystem encoding


ver 0.16.5 (2011/10/09)
* configure.ac
  - disable assertions in the non-debugging build
  - show solaris plugin result correctly
  - add option --enable-solaris-output
* pcm_format: fix 32-to-24 bit conversion (the "silence" bug)
* input:
  - rewind: reduce heap usage
* decoder:
  - ffmpeg: higher precision timestamps
  - ffmpeg: don't require key frame for seeking
  - fix CUE track seeking
* output:
  - openal: auto-fallback to mono if channel count is unsupported
* player:
  - make seeking to CUE track more reliable
  - the "seek" command works when MPD is stopped
  - restore song position from state file (bug fix)
  - fix crash that sometimes occurred when audio device fails on startup
  - fix absolute path support in playlists
* WIN32: close sockets properly
* install systemd service file if systemd is available


ver 0.16.4 (2011/09/01)
* don't abort configure when avahi is not found
* auto-detect libmad without pkg-config
* fix memory leaks
* don't resume playback when seeking to another song while paused
* apply follow_inside_symlinks to absolute symlinks
* fix playback discontinuation after seeking
* input:
  - curl: limit the receive buffer size
  - curl: implement a hard-coded timeout of 10 seconds
* decoder:
  - ffmpeg: workaround for semantic API change in recent ffmpeg versions
  - flac: validate the sample rate when scanning the tag
  - wavpack: obey all decoder commands, stop at CUE track border
* encoder:
  - vorbis: don't send end-of-stream on flush
* output:
  - alsa: fix SIGFPE when alsa announces a period size of 0
  - httpd: don't warn on client disconnect
  - osx: don't drain the buffer when closing
  - pulse: fix deadlock when resuming the stream
  - pulse: fix deadlock when the stream was suspended


ver 0.16.3 (2011/06/04)
* fix assertion failure in audio format mask parser
* fix NULL pointer dereference in playlist parser
* fix playlist files in base music directory
* database: allow directories with just playlists
* decoder:
  - ffmpeg: support libavcodec 0.7


ver 0.16.2 (2011/03/18)
* configure.ac:
  - fix bashism in tremor test
* decoder:
  - tremor: fix configure test
  - gme: detect end of song
* encoder:
  - vorbis: reset the Ogg stream after flush
* output:
  - httpd: fix uninitialized variable
  - httpd: include sys/socket.h
  - oss: AFMT_S24_PACKED is little-endian
  - oss: disable 24 bit playback on FreeBSD


ver 0.16.1 (2011/01/09)
* audio_check: fix parameter in prototype
* add void casts to suppress "result unused" warnings (clang)
* input:
  - ffado: disable by default
* decoder:
  - mad: work around build failure on Solaris
  - resolve modplug vs. libsndfile cflags/headers conflict
* output:
  - solaris: add missing parameter to open_cloexec() cal
  - osx: fix up audio format first, then apply it to device
* player_thread: discard empty chunks while cross-fading
* player_thread: fix assertion failure due to early seek
* output_thread: fix double lock


ver 0.16 (2010/12/11)
* protocol:
  - send song modification time to client
  - added "update" idle event
  - removed the deprecated "volume" command
  - added the "findadd" command
  - range support for "delete"
  - "previous" really plays the previous song
  - "addid" with negative position is deprecated
  - "load" supports remote playlists (extm3u, pls, asx, xspf, lastfm://)
  - allow changing replay gain mode on-the-fly
  - omitting the range end is possible
  - "update" checks if the path is malformed
* archive:
  - iso: renamed plugin to "iso9660"
  - zip: renamed plugin to "zzip"
* input:
  - lastfm: obsolete plugin removed
  - ffmpeg: new input plugin using libavformat's "avio" library
* tags:
  - added tags "ArtistSort", "AlbumArtistSort"
  - id3: revised "performer" tag support
  - id3: support multiple values
  - ape: MusicBrainz tags
  - ape: support multiple values
* decoders:
  - don't try a plugin twice (MIME type & suffix)
  - don't fall back to "mad" unless no plugin matches
  - ffmpeg: support multiple tags
  - ffmpeg: convert metadata to generic format
  - ffmpeg: implement the libavutil log callback
  - sndfile: new decoder plugin based on libsndfile
  - flac: moved CUE sheet support to a playlist plugin
  - flac: support streams without STREAMINFO block
  - mikmod: sample rate is configurable
  - mpg123: new decoder plugin based on libmpg123
  - sidplay: support sub-tunes
  - sidplay: implemented songlength database
  - sidplay: support seeking
  - sidplay: play monaural SID tunes in mono
  - sidplay: play mus, str, prg, x00 files
  - wavpack: activate 32 bit support
  - wavpack: allow more than 2 channels
  - mp4ff: rename plugin "mp4" to "mp4ff"
* encoders:
  - twolame: new encoder plugin based on libtwolame
  - flac: new encoder plugin based on libFLAC
  - wave: new encoder plugin for PCM WAV format
* output:
  - recorder: new output plugin for recording radio streams
  - alsa: don't recover on CANCEL
  - alsa: fill period buffer with silence before draining
  - openal: new output plugin
  - pulse: announce "media.role=music"
  - pulse: renamed context to "Music Player Daemon"
  - pulse: connect to server on MPD startup, implement pause
  - jack: require libjack 0.100
  - jack: don't disconnect during pause
  - jack: connect to server on MPD startup
  - jack: added options "client_name", "server_name"
  - jack: clear ring buffers before activating
  - jack: renamed option "ports" to "destination_ports"
  - jack: support more than two audio channels
  - httpd: bind port when output is enabled
  - httpd: added name/genre/website configuration
  - httpd: implement "pause"
  - httpd: bind_to_address support (including IPv6)
  - oss: 24 bit support via OSS4
  - win32: new output plugin for Windows Wave
  - shout, httpd: more responsive to control commands
  - wildcards allowed in audio_format configuration
  - consistently lock audio output objects
* player:
  - drain audio outputs at the end of the playlist
* mixers:
  - removed support for legacy mixer configuration
  - reimplemented software volume as mixer+filter plugin
  - per-device software/hardware mixer setting
* commands:
  - added new "status" line with more precise "elapsed time"
* update:
  - automatically update the database with Linux inotify
  - support .mpdignore files in the music directory
  - sort songs by album name first, then disc/track number
  - rescan after metadata_to_use change
* normalize: upgraded to AudioCompress 2.0
  - automatically convert to 16 bit samples
* replay gain:
  - reimplemented as a filter plugin
  - fall back to track gain if album gain is unavailable
  - optionally use hardware mixer to apply replay gain
  - added mode "auto"
  - parse replay gain from APE tags
* log unused/unknown block parameters
* removed the deprecated "error_file" option
* save state when stopped
* renamed option "--stdout" to "--stderr"
* removed options --create-db and --no-create-db
* state_file: save only if something has changed
* database: eliminated maximum line length
* log: redirect stdout/stderr to /dev/null if syslog is used
* set the close-on-exec flag on all file descriptors
* pcm_volume, pcm_mix: implemented 32 bit support
* support packed 24 bit samples
* CUE sheet support
* support for MixRamp tags
* obey $(sysconfdir) for default mpd.conf location
* build with large file support by default
* added test suite ("make check")
* require GLib 2.12
* added libwrap support
* make single mode 'sticky'


ver 0.15.17 (2011/??/??)
* encoder:
  - vorbis: reset the Ogg stream after flush
* decoders:
  - vorbis: fix tremor support


ver 0.15.16 (2011/03/13)
* output:
  - ao: initialize the ao_sample_format struct
  - jack: fix crash with mono playback
* encoders:
  - lame: explicitly configure the output sample rate
* update: log all file permission problems


ver 0.15.15 (2010/11/08)
* input:
  - rewind: fix assertion failure
* output:
  - shout: artist comes first in stream title


ver 0.15.14 (2010/11/06)
* player_thread: fix assertion failure due to wrong music pipe on seek
* output_thread: fix assertion failure due to race condition in OPEN
* input:
  - rewind: fix double free bug
* decoders:
  - mp4ff, ffmpeg: add extension ".m4b" (audio book)


ver 0.15.13 (2010/10/10)
* output_thread: fix race condition after CANCEL command
* output:
  - httpd: fix random data in stream title
  - httpd: MIME type audio/ogg for Ogg Vorbis
* input:
  - rewind: update MIME not only once
  - rewind: enable for MMS


ver 0.15.12 (2010/07/20)
* input:
  - curl: remove assertion after curl_multi_fdset()
* tags:
  - rva2: set "gain", not "peak"
* decoders:
  - wildmidi: support version 0.2.3


ver 0.15.11 (2010/06/14)
* tags:
  - ape: support album artist
* decoders:
  - mp4ff: support tags "album artist", "albumartist", "band"
  - mikmod: fix memory leak
  - vorbis: handle uri==NULL
  - ffmpeg: fix memory leak
  - ffmpeg: free AVFormatContext on error
  - ffmpeg: read more metadata
  - ffmpeg: fix libavformat 0.6 by using av_open_input_stream()
* playlist: emit IDLE_OPTIONS when resetting single mode
* listen: make get_remote_uid() work on BSD


ver 0.15.10 (2010/05/30)
* input:
  - mms: fix memory leak in error handler
  - mms: initialize the "eof" attribute
* decoders:
  - mad: properly calculate ID3 size without libid3tag


ver 0.15.9 (2010/03/21)
* decoders:
  - mad: fix crash when seeking at end of song
  - mpcdec: fix negative shift on fixed-point samples
  - mpcdec: fix replay gain formula with v8
* playlist: fix single+repeat in random mode
* player: postpone song tags during cross-fade


ver 0.15.8 (2010/01/17)
* input:
  - curl: allow rewinding with Icy-Metadata
* decoders:
  - ffmpeg, flac, vorbis: added more flac/vorbis MIME types
  - ffmpeg: enabled libavformat's file name extension detection
* dbUtils: return empty tag value only if no value was found
* decoder_thread: fix CUE track playback
* queue: don't repeat current song in consume mode


ver 0.15.7 (2009/12/27)
* archive:
  - close archive when stream is closed
  - iso, zip: fixed memory leak in destructor
* input:
  - file: don't fall back to parent directory
  - archive: fixed memory leak in error handler
* tags:
  - id3: fix ID3v1 charset conversion
* decoders:
  - eliminate jitter after seek failure
  - ffmpeg: don't try to force stereo
  - wavpack: allow fine-grained seeking
* mixer: explicitly close all mixers on shutdown
* mapper: fix memory leak when playlist_directory is not set
* mapper: apply filesystem_charset to playlists
* command: verify playlist name in the "rm" command
* database: return multiple tag values per song


ver 0.15.6 (2009/11/18)
* input:
  - lastfm: fixed variable name in GLib<2.16 code path
  - input/mms: require libmms 0.4
* archive:
  - zzip: require libzzip 0.13
* tags:
  - id3: allow 4 MB RIFF/AIFF tags
* decoders:
  - ffmpeg: convert metadata
  - ffmpeg: align the output buffer
  - oggflac: rewind stream after FLAC detection
  - flac: fixed CUE seeking range check
  - flac: fixed NULL pointer dereference in CUE code
* output_thread: check again if output is open on PAUSE
* update: delete ignored symlinks from database
* database: increased maximum line length to 32 kB
* sticker: added fallback for sqlite3_prepare_v2()


ver 0.15.5 (2009/10/18)
* input:
  - curl: don't abort if a packet has only metadata
  - curl: fixed endless loop during buffering
* tags:
  - riff, aiff: fixed "limited range" gcc warning
* decoders:
  - flac: fixed two memory leaks in the CUE tag loader
* decoder_thread: change the fallback decoder name to "mad"
* output_thread: check again if output is open on CANCEL
* update: fixed memory leak during container scan


ver 0.15.4 (2009/10/03)
* decoders:
  - vorbis: revert "faster tag scanning with ov_test_callback()"
  - faad: skip assertion failure on large ID3 tags
  - ffmpeg: use the "artist" tag if "author" is not present
* output:
  - osx: fix the OS X 10.6 build


ver 0.15.3 (2009/08/29)
* decoders:
  - vorbis: faster tag scanning with ov_test_callback()
* output:
  - fix stuttering due to uninitialized variable
* update: don't re-read unchanged container files


ver 0.15.2 (2009/08/15)
* tags:
  - ape: check the tag size (fixes integer underflow)
  - ape: added protection against large memory allocations
* decoders:
  - mad: skip ID3 frames when libid3tag is disabled
  - flac: parse all replaygain tags
  - flac: don't allocate cuesheet twice (memleak)
* output:
  - shout: fixed stuck pause bug
  - shout: minimize the unpause latency
* update: free empty path string (memleak)
* update: free temporary string in container scan (memleak)
* directory: free empty directories after removing them (memleak)


ver 0.15.1 (2009/07/15)
* decoders:
  - flac: fix assertion failure in tag_free() call
* output:
  - httpd: include sys/types.h (fixes Mac OS X)
* commands:
  - don't resume playback when stopping during pause
* database: fixed NULL pointer dereference after charset change
* log: fix double free() bug during shutdown


ver 0.15 (2009/06/23)
* input:
  - parse Icy-Metadata
  - added support for the MMS protocol
  - hide HTTP password in playlist
  - lastfm: new input plugin for last.fm radio (experimental and incomplete!)
  - curl: moved proxy settings to "input" block
* tags:
  - support the "album artist" tag
  - support MusicBrainz tags
  - parse RVA2 tags in mp3 files
  - parse ID3 tags in AIFF/RIFF/WAV files
  - ffmpeg: support new metadata API
  - ffmpeg: added support for the tags comment, genre, year
* decoders:
  - audiofile: streaming support added
  - audiofile: added 24 bit support
  - modplug: another MOD plugin, based on libmodplug
  - mikmod disabled by default, due to severe security issues in libmikmod
  - sidplay: new decoder plugin for C64 SID (using libsidplay2)
  - fluidsynth: new decoder plugin for MIDI files (using libfluidsynth,
    experimental due to shortcomings in libfluidsynth)
  - wildmidi: another decoder plugin for MIDI files (using libwildmidi)
  - flac: parse stream tags
  - mpcdec: support the new libmpcdec SV8 API
  - added configuration option to disable decoder plugins
  - flac: support embedded cuesheets
  - ffmpeg: updated list of supported formats
* audio outputs:
  - added option to disable audio outputs by default
  - wait 10 seconds before reopening after play failure
  - shout: enlarged buffer size to 32 kB
  - null: allow disabling synchronization
  - mvp: fall back to stereo
  - mvp: fall back to 16 bit audio samples
  - mvp: check for reopen errors
  - mvp: fixed default device detection
  - pipe: new audio output plugin which runs a command
  - alsa: better period_time default value for high sample rates
  - solaris: new audio output plugin for Solaris /dev/audio
  - httpd: new audio output plugin for web based streaming, similar to icecast
     but built in.
* commands:
  - "playlistinfo" and "move" supports a range now
  - added "sticker database", command "sticker", which allows clients
     to implement features like "song rating"
  - added "consume" command which removes a song after play
  - added "single" command, if activated, stops playback after current song or
     repeats the song if "repeat" is active.
* mixers:
  - rewritten mixer code to support multiple mixers
  - new pulseaudio mixer
  - alsa: new mixer_index option supports choosing between multiple
    identically-named controls on a device.
* Add audio archive extraction support:
  - bzip2
  - iso9660
  - zip
* the option "error_file" was removed, all messages are logged into
   "log_file"
* support logging to syslog
* fall back to XDG music directory if no music_directory is configured
* failure to read the state file is non-fatal
* --create-db starts the MPD daemon instead of exiting
* playlist_directory and music_directory are optional
* playlist: recalculate the queued song after random is toggled
* playlist: don't unpause on delete
* pause when all audio outputs fail to play
* daemon: ignore "user" setting if already running as that user
* listen: fix broken client IP addresses in log
* listen: bind failure on secondary address is non-fatal
* 24/32 bit audio support
* print available protocols in --version
* fill buffer after seeking
* choose the fallback resampler at runtime
* steps taken towards win32 compatibility
* require glib 2.6 or greater
* built-in documentation using doxygen and docbook


ver 0.14.2 (2009/02/13)
* configure.ac:
  - define HAVE_FFMPEG after all checks
* decoders:
  - ffmpeg: added support for the tags comment, genre, year
  - ffmpeg: don't warn of empty packet output
  - ffmpeg: check if the time stamp is valid
  - ffmpeg: fixed seek integer overflow
  - ffmpeg: enable WAV streaming
  - ffmpeg: added TTA support
  - wavpack: pass NULL if the .wvc file fails to open
  - mikmod: call MikMod_Exit() only in the finish() method
  - aac: fix stream metadata
* audio outputs:
  - jack: allocate ring buffers before connecting
  - jack: clear "shutdown" flag on reconnect
  - jack: reduced sleep time to 1ms
  - shout: fixed memory leak in the mp3 encoder
  - shout: switch to blocking mode
  - shout: use libshout's synchronization
  - shout: don't postpone metadata
  - shout: clear buffer before calling the encoder
* mapper: remove trailing slashes from music_directory
* player: set player error when output device fails
* update: recursively purge deleted directories
* update: free deleted subdirectories

ver 0.14.1 (2009/01/17)
* decoders:
  - mp4: support the writer/composer tag
  - id3: strip leading and trailing whitespace from ID3 tags
  - oggvorbis: fix tremor support
  - oggvorbis: disable seeking on remote files
* audio outputs:
  - jack: allocate default port names (fixes a crash)
* update:
  - refresh stats after update
  - save the database even if it is empty
* input_curl:
  - use select() to eliminate busy loop during connect
  - honour http_proxy_* config directives
  - fix assertion failure on "connection refused"
  - fix assertion failure with empty HTTP responses
* corrected the sample calculation in the fallback resampler
* log: automatically append newline
* fix setenv() conflict on Solaris
* configure.ac: check for pkg-config before using it
* fix minor memory leak in decoder_tag()
* fix cross-fading bug: it used to play some chunks of the new song twice
* playlist
  - fix assertion failure during playlist load
  - implement Fisher-Yates shuffle properly
  - safely search the playlist for deleted song
* use custom PRNG for volume dithering (speedup)
* detect libid3tag without pkg-config

ver 0.14 (2008/12/25)
* audio outputs:
  - wait 10 seconds before reopening a failed device
  - fifo: new plugin
  - null: new plugin
  - shout: block while trying to connect instead of failing
  - shout: new timeout parameter
  - shout: support mp3 encoding and the shoutcast protocol
  - shout: send silence during pause, so clients don't get disconnected
* decoders:
  - ffmpeg: new plugin
  - wavpack: new plugin
  - aac: stream support added
  - mod: disabled by default due to critical bugs in all libmikmod versions
* commands:
  - "addid" takes optional second argument to specify position
  - "idle" notifies the client when a notable change occurs
* Zeroconf support using Bonjour
* New zeroconf_enabled option so that Zeroconf support can be disabled
* Stop the player/decode processes when not playing to allow the CPU to sleep
* Fix a bug where closing an ALSA dmix device could cause MPD to hang
* Support for reading ReplayGain from LAME tags on MP3s
* MPD is now threaded, which greatly improves performance and stability
* memory usage reduced by merging duplicate tags in the database
* support connecting via unix domain socket
* allow authenticated local users to add any local file to the playlist
* 24 bit audio support
* optimized PCM conversions and dithering
* much code has been replaced by using GLib
* the HTTP client has been replaced with libcurl
* symbolic links in the music directory can be disabled; the default
  is to ignore symlinks pointing outside the music directory

ver 0.13.0 (2007/5/28)
* New JACK audio output
* Support for "file" as an alternative to "filename" in search, find, and list
* FLAC 1.1.3 API support
* New playlistadd command for adding to stored playlists
* New playlistclear command for clearing stored playlists
* Fix a bug where "find any" and "list <type> any" wouldn't return any results
* Make "list any" return an error instead of no results and an OK
* New gapless_mp3_playback option to disable gapless MP3 playback
* Support for seeking HTTP streams
* Zeroconf support using Avahi
* libsamplerate support for high quality audio resampling
* ID3v2 "Original Artist/Performer" tag support
* New playlistsearch command for searching the playlist (similar to "search")
* New playlistfind command for finding songs in the playlist (similar to "find")
* libmikmod 3.2.0 beta support
* New tagtypes command for retrieving a list of available tag types
* Fix a bug where no ACK was returned if loading a playlist failed
* Fix a bug where db_update in stats would be 0 after initial database creation
* New count command for getting stats on found songs (similar to "find")
* New playlistmove command for moving songs in stored playlists
* New playlistdelete command for deleting songs from stored playlists
* New rename command for renaming stored playlists
* Increased default buffer_before_play from 0% to 10% to prevent skipping
* Lots of bug fixes, cleaned up code, and performance improvements

ver 0.12.2 (2007/3/20)
* Fix a bug where clients could cause MPD to segfault

ver 0.12.1 (2006/10/10)
* Fix segfault when scanning an MP3 that has a Xing tag with 0 frames
* Fix segfault when there's no audio output specified and one can't be detected
* Fix handling of escaping in quotes
* Allow a quality of -1 to be specified for shout outputs
* A few minor cleanups

ver 0.12.0 (2006/9/22)
* New audio output code which supports:
  * A plugin-like architecture
  * Non-libao ("native") outputs:
    * ALSA
    * OSS
    * OS X
    * Media MVP
    * PulseAudio
    * Shout (Icecast or Shoutcast)
  * Playing through multiple outputs at once
  * Enabling/disabling outputs while MPD is running
  * Saving output state (enabled/disabled) to the state_file
* OggFLAC support
* Musepack support
* Gapless MP3 playback
* MP3 ReplayGain support (using ID3v2 tags only)
* Support for MP2 files if MP3 support is enabled
* Composer, Performer, Comment, and Disc metadata support
* New outputs command for listing available audio outputs
* New enableoutput and disableoutput commands for enabling/disabling outputs
* New plchangesposid command for a stripped down version of plchanges
* New addid command for adding to the playlist and returning a song ID
* New commands and notcommands commands for checking available commands
* Can now specify any supported metadata type or "any" in search, find, and list
* New volume_normalization parameter for enabling Audio Compress normalization
* New metadata_to_use parameter for choosing supported metadata types
* New pid_file parameter for saving the MPD process ID to the specified file
* The db_file parameter is now required
* The port parameter is now optional (defaults to 6600)
* Can specify bind_to_address multiple times
* New --kill argument for killing MPD if pid_file is specified
* Removed --update-db argument (use the update function in your client instead)
* New mpdconf.example
* New mpd.conf man page 
* Removed bundled libmad and libid3tag
* Lots of bug fixes, cleaned up code, and performance improvements

ver 0.11.5 (2004/11/1)
1) New id3v1_encoding config option to configure the id3v1 tag encoding (patch
from dottedmag)
2) Strip '\r' from m3u playlists (thank you windows)
3) Use random() instead of rand() for playlist randomizing
4) Fix a bug trying skipping some commented lines in m3u playlist files
5) Fix a bug when fetching metadata from streams that may cause certain
weirdnesses
6) Fix a bug where replaygain preamp was used on files w/o replaygain tags
7) Fix a busy loop when trying to prebuffer a nonexistant or missing stream
8) Fix a bug in forgetting to remove leading ' ' in content-type for http
streams
9) Check for ice-name in http headers
10) Be sure the strip all '\n' chars in tags
11) Set $HOME env variable when setuid'ing, this should fix the /root/.mcop
errors triggered by arts/libao

ver 0.11.4 (2004/7/26)
1) Fixed a segfault when decoding mp3's with corrupt id3v2 tags
2) Fixed a memory leak when encountering id3v2 tags in mp3 decoder

ver 0.11.3 (2004/7/21)
1) Add support for http authentication for streams
2) Added replaygain pre-amp support
3) Better error handling for fread() in inputStream_file
4) Fixed a bug so that when a freeAllInterfaces is called, it sets
max_interface_connections to 0.  This prevents potential segfaults and other
nastiness for forked processes, like the player and update-er (do to
interfacePrintWithFD()).
5) Allow blockingWrite() to handle errors more gracefully (for example, if the
disc is full, and thus the write() fails or can't be completed, we just skip
this write() and continue, instead of getting stuck in an infinite loop until
the write() becomes successful)
6) Updated mpdconf.example from sbh/avuton
7) If "user" is specified, then convert ~ in paths to the user's home path
specified by "user" config paramter (not the actual current user running mpd).

ver 0.11.2 (2004/7/5) 
1) Work around in computing total time for mp3's whose first valid mpeg frame is
not layer III
2) Fix mp3 and mp4 decoders when seeking past the end of the file
3) Fix replaygain for flac and vorbis
4) Fix memory leaks in flac decoder (from normalperson)
5) Fix Several other bugs in playlist.c and directory.c (from normalperson)

ver 0.11.1 (2004/6/24)
1) Fix a bug that caused "popping" at the beginning of mp3's
2) Fix playlistid command
3) Fix move commands so they don't mess up the song id's
4) Added support for HTTP Proxy
5) Detect and skip recursive links in the music directory
6) Fix addPathToDB() so updating on a specific path doesn't exist correctly adds
the parent directories to the DB

ver 0.11.0 (2004/6/18)
1) Support for playing mp3 and Ogg Vorbis streams
2) Non-blocking Update
3) Replaygain support for Ogg Vorbis and FLAC (by Eric Moore aka AliasMrJones)
4) audio_output_format option that allows for all audio output to be converted
to a format compatible with any sound card
5) Own routines for to always support UTF-8 <-> ISO-8859-1 conversion
6) Added "Id" and "Pos" metadata for songs in playlist
7) Added commands: plchanges, currentsong, playid, seekid, playlistid, moveid,
swapid, deleteid
8) UTF-8 validation of all tags
9) Update specific files/directories (for fast, incremental updating)
10) Added ACK error codes
11) Mod file support
12) Added command_list_ok_begin
13) Play after stop resumes from last position in the playlist
14) Play while pause resumes playback
15) Better signal handling by mackstann
16) Cleanup decoder interface (now called InputPlugins)
17) --create-db no long starts the daemon
18) --no-daemon outputs to log files
19) --stdout sends output to stdout/stderr
20) Default port is now 6600
21) Lots of other cleanups and Bugfixes

ver 0.10.4 (2004/5/26)
1) Fix configure problems on OpenBSD with langinfo and iconv
2) Fix an infinte loop when writing to an interface and it has expired
3) Fix a segfault in decoding flac's
4) Ingore CRC stuff in mp3's since some encoders did not compute the CRC
correctly
5) Fix a segfault in processing faulty mp4 metadata

ver 0.10.3 (2004/4/2)
1) Fix a segfault when a blanck line is sent from a client
2) Fix for loading playlists on platforms where char is unsigned
3) When pausing, release audio device after we say pause is successful (this
makes pause appear to not lag)
4) When returning errors for unknown types by player, be sure to copy the
filename
5) add --disable-alsa for disabling alsa mixer support
6) Use select() for a portable usleep()
7) For alsa mixer, default to "Master' element, not first element

ver 0.10.2 (2004/3/25)
1) Add suport for AAC
2) Substitute '\n' with ' ' in tag info
3) Remove empty directories from db
4) Resume from current position in song when using state file
5) Pause now closes the music device, and reopens it on resuming
6) Fix unnecessary big endian byte swapping
7) If locale is "C" or "POSIX", then use ISO-8859-1 as the fs charset
8) Fix a bug where alsa mixer wasn't detecting volume changes
9) For alsa and software mixer, show volume to be the same as it was set (even
if its not the exact volume)
10) Report bitrate for wave files
11) Compute song length of CBR mp3's more accurately

ver 0.10.1 (2004/3/7)
1) Check to see if we need to add "-lm" when linking mpd
2) Fix issues with skipping bad frames in an mp3 (this way we get the correct
samplerate and such)
3) Fix crossfading bug with ogg's
4) Updated libmad and libid3tag included w/ source to 0.15.1b

ver 0.10.0 (2004/3/3)
1) Use UTF-8 for all client communications
2) Crossfading support
3) Password Authentication (all in plaintext)
4) Software mixer
5) Buffer Size is configurable
6) Reduced Memory consumption (use directory tree for search and find)
7) Bitrate support for Flac
8) setvol command (deprecates volume command)
9) add command takes directories
10) Path's in config file now work with ~
11) Add samplerate,bits, and channels to status
12) Reenable playTime in stats display
13) Fix a segfault when doing: add ""
14) Fix a segfault with flac vorbis comments simply being "="
15) Fix a segfault/bug in queueNextSong with repeat+random
16) Fix a bug, where one process may segfault, and cause more processes to spawn
w/o killing ones that lost their parent.
17) Fix a bug when the OSS device was unable to fetch the current volume,
it would close the device (when it maybe previously closed by the exact same
code)
18) command.c cleanup by mackstann
19) directory.c and command.c cleanup by tw-nym

ver 0.9.4 (2004/1/21)
1) Fix a bug where updated tag info wasn't being detected
2) Set the default audio write size to 1024 bytes (should decrease cpu load a
bit on some machines).
3) Make audio write size configurable via "audio_write_size" config option
4) Tweak output buffer size for connections by detecting the kernel output
buffer size.

ver 0.9.3 (2003/10/31)
1) Store total time/length of songs in db and display in *info commands
2) Display instantaneous bitrate in status command
3) Add Wave Support using libaudiofile (Patch from normalperson)
4) Command code cleanup (Patch from tw-nym)
5) Optimize listing of playlists (10-100x faster)
6) Optimize interface output (write in 4kB chunks instead of on every '\n')
7) Fix bug that prevented rm command from working
8) Fix bug where deleting current song skips the next song
9) Use iconv to convert vorbis comments from UTF-8 to Latin1

ver 0.9.2 (2003/10/6)
1) Fix FreeBSD Compilation Problems
2) Fix bug in move command
3) Add mixer_control options to configure which mixer control/device mpd
controls
4) Randomize on play -1
5) Fix a bug in toggling repeat off and at the end of the playlist

ver 0.9.1 (2003/9/30)
1) Fix a statement in the middle of declarations in listen.c, causes error for
gcc 2.7

ver 0.9.0 (2003/9/30)
1) Random play mode
2) Alsa Mixer Support
3) Save and Restore "state"
4) Default config file locations (.mpdconf and /etc/mpd.conf)
5) Make db file locations configurable
6) Move songs around in the playlist
7) Gapless playback
8) Use Xing tags for mp3's
9) Remove stop_on_error
10) Seeking support
11) Playlists can be loaded and deleted from subdirectories
12) Complete rewrite of player layer (fork()'s only once, opens and closes
audio device as needed).
13) Eliminate use and dependence of SIGIO
14) IPv6 support
15) Solaris compilations fixes
16) Support for different log levels
17) Timestamps for log entries
18) "user" config parameter for setuid (patch from Nagilum)
19) Other misc features and bug fixes

ver 0.8.7 (2003/9/3)
1) Fix a memory leak.  When closing a interface, was called close() on the fd
instead of calling fclose() on the fp that was opened with fdopen().

ver 0.8.6 (2003/8/25)
1) Fix a memory leak when a buffered existed, and a connection was unexpectedly
closed, and i wasn't free'ing the buffer apropriatly.

ver 0.8.5 (2003/8/17)
1) Fix a bug where an extra end of line is returned when attempting to play a
non existing file.  This causes parsing errors for clients.

ver 0.8.4 (2003/8/13)
1) Fix a bug where garbage is returned with errors in "list" command

ver 0.8.3 (2003/8/12) 
1) Fix a compilation error on older linux systems
2) Fix a bug in searching by title
3) Add "list" command
4) Add config options for specifying libao driver/plugin and options
5) Add config option to specify which address to bind to
6) Add support for loading and saving absolute pathnames in saved playlists
7) Playlist no longer creates duplicate entries for song data (more me
efficient)
8) Songs deleted from the db are now removed for the playlist as well

ver 0.8.2 (2003/7/22)
1) Increased the connection que for listen() from 0 to 5
2) Cleanup configure makefiles so that mpd uses MPD_LIBS and MPD_CFLAGS
rather than LIBS and CFLAGS
3) Put a cap on the number of commands per command list
4) Put a cap on the maximum number of buffered output lines
5) Get rid of TIME_WAIT/EADDRINUSE socket problem
6) Use asynchronious IO (i.e. trigger SIGIO instead so we can sleep in
select() calls longer)

ver 0.8.1 (2003/7/11)
1) FreeBSD fixes
2) Fix for rare segfault when updating
3) Fix bug where client was being hungup on when done playing current song
4) Fix bug when playing flac's where it incorrectly reports an error
5) Make stop playlist on error configurable
6) Configure checks for installed libmad and libid3tag and uses those if found
7) Use buffer->finished in *_decode's instead of depending on catching signals

ver 0.8.0 (2003/7/6)
1) Flac support
2) Make playlist max length configurable
3) New backward compatible status (backward compatible for 0.8.0 on)
4) listall command now can take a directory as an argument
5) Buffer rewritten to use shared memory instead of sockets
6) Playlist adding done using db
7) Add sort to list, and use binary search for finding
8) New "stats" command
9) Command list (for faster adding of large batches of files)
10) Add buffered chunks before play
11) Useful error reporting to clients (part of status command)
12) Use libid3tag for reading id3 tags (more stable)
13) Non-blocking output to clients
14) Fix bug when removing items from directory
15) Fix bug when playing mono mp3's
16) Fix bug when attempting to delete files when using samba
17) Lots of other bug fixes I can't remember

ver 0.7.0 (2003/6/20)
1) use mad instead of mpg123 for mp3 decoding
2) volume support
3) repeate playlist support
4) use autoconf/automake (i.e. "configure")
5) configurable max connections

ver 0.6.2 (2003/6/11)
1) Buffer support for ogg
2) new config file options: "connection_timeout" and "mpg123_ignore_junk"
3) new commands: "next", "previous", and "listall"
Thanks to Niklas Hofer for "next" and "previous" patches!
4) Search by filename
5) bug fix for pause when playing mp3's

ver 0.6.1 (2003/5/29)
1) Add conf file support
2) Fix a bug when doing mp3stop (do wait3(NULL,WNOHANG|WUNTRACED,NULL))
3) Fix a bug when fork'ing, fflush file buffers before forking so the
child doesn't print the same stuff in the buffer.

ver 0.6.0 (2003/5/25)
1) Add ogg vorbis support
2) Fix two bugs relating to tables, one for search by title, and one where we
freed the tables before directories, causing a segfault
3) The info command has been removed.

ver 0.5.0-0.5.2
Initial release(s).  Support for MP3 via mpg123<|MERGE_RESOLUTION|>--- conflicted
+++ resolved
@@ -1,4 +1,3 @@
-<<<<<<< HEAD
 ver 0.22 (not yet released)
 * protocol
   - "findadd"/"searchadd"/"searchaddpl" support the "sort" and
@@ -32,7 +31,7 @@
 * lower the real-time priority from 50 to 40
 * switch to C++17
   - GCC 7 or clang 4 (or newer) recommended
-=======
+
 ver 0.21.16 (2019/10/16)
 * queue
   - fix relative destination offset when moving a range
@@ -43,7 +42,6 @@
 * update
   - fix crash when music_directory is not a directory
 * fix build with iconv() instead of ICU
->>>>>>> 9b95e65b
 
 ver 0.21.15 (2019/09/25)
 * decoder
