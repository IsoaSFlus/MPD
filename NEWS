--- conflicted
+++ resolved
@@ -1,4 +1,3 @@
-<<<<<<< HEAD
 ver 0.19.2 (not yet released)
 * input
   - curl: fix redirected streams
@@ -104,10 +103,7 @@
 * install systemd unit for socket activation
 * Android port
 
-ver 0.18.17 (not yet released)
-=======
 ver 0.18.17 (2014/11/02)
->>>>>>> 38a0d151
 * playlist
   - don't allow empty playlist name
   - m3u: recognize the file suffix ".m3u8"
